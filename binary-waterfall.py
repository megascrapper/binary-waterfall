#!/usr/bin/env python3

import os
import sys
from enum import Enum
import yaml
import re
import shutil
import math
import wave
import pydub
from moviepy.editor import ImageSequenceClip, AudioFileClip
import time
import tempfile
import webbrowser
from proglog import ProgressBarLogger
from PIL import Image, ImageOps
from PyQt5.QtCore import Qt, QUrl, QTimer, QSize
from PyQt5.QtMultimedia import QMediaPlayer, QMediaContent
from PyQt5.QtWidgets import (
    QApplication, QMainWindow, QWidget,
    QGridLayout, QHBoxLayout,
    QLabel, QPushButton,
    QFileDialog, QAction,
    QDialog, QDialogButtonBox, QComboBox, QLineEdit, QCheckBox,
    QSpinBox, QDoubleSpinBox,
    QMessageBox,
    QAbstractButton,
    QSlider,
    QStyle,
    QProgressDialog
)
from PyQt5.QtGui import (
    QImage, QPixmap, QIcon,
    QPainter
)

# Test if this is a PyInstaller executable or a .py file
if getattr(sys, 'frozen', False):
    IS_EXE = True
    PROG_FILE = sys.executable
    PROG_PATH = os.path.dirname(PROG_FILE)
    PATH = sys._MEIPASS
else:
    IS_EXE = False
    PROG_FILE = os.path.realpath(__file__)
    PROG_PATH = os.path.dirname(PROG_FILE)
    PATH = PROG_PATH

# Read program version file
VERSION_FILE = os.path.join(PATH, "version.yml")
with open(VERSION_FILE, "r") as f:
    version_file_dict = yaml.safe_load(f)

    VERSION = version_file_dict["Version"]
    DESCRIPTION = version_file_dict["FileDescription"]
    TITLE = version_file_dict["InternalName"]
    LONG_TITLE = version_file_dict["ProductName"]
    COPYRIGHT = version_file_dict["LegalCopyright"]

    del version_file_dict

# The path to the program's resources
RESOURCE_PATH = os.path.join(PATH, "resources")

# A dict to store icon locations
ICON_PATH = {
    "program": os.path.join(PATH, "icon.png"),
    "button": {
        "play": {
            "base": os.path.join(RESOURCE_PATH, "play.png"),
            "clicked": os.path.join(RESOURCE_PATH, "playC.png"),
            "hover": os.path.join(RESOURCE_PATH, "playH.png")
        },
        "pause": {
            "base": os.path.join(RESOURCE_PATH, "pause.png"),
            "clicked": os.path.join(RESOURCE_PATH, "pauseC.png"),
            "hover": os.path.join(RESOURCE_PATH, "pauseH.png")
        },
        "back": {
            "base": os.path.join(RESOURCE_PATH, "back.png"),
            "clicked": os.path.join(RESOURCE_PATH, "backC.png"),
            "hover": os.path.join(RESOURCE_PATH, "backH.png")
        },
        "forward": {
            "base": os.path.join(RESOURCE_PATH, "forward.png"),
            "clicked": os.path.join(RESOURCE_PATH, "forwardC.png"),
            "hover": os.path.join(RESOURCE_PATH, "forwardH.png")
        },
        "restart": {
            "base": os.path.join(RESOURCE_PATH, "restart.png"),
            "clicked": os.path.join(RESOURCE_PATH, "restartC.png"),
            "hover": os.path.join(RESOURCE_PATH, "restartH.png")
        }
    },
    "volume": {
        "base": os.path.join(RESOURCE_PATH, "volume.png"),
        "mute": os.path.join(RESOURCE_PATH, "mute.png")
    },
    "watermark": os.path.join(RESOURCE_PATH, "watermark.png")
}


# Get licensing status
class KeyValidate:
    def __init__(self,
                 program_id
                 ):
        self.set_program_id(program_id)

    def set_program_id(self, program_id):
        self.program_id = program_id.strip()
        self.program_int = 0
        for x in self.program_id:
            self.program_int += ord(x)
        self.program_int %= 0x10000
        self.program_offset = self.program_int % 5

    def get_program_hex(self):
        hex_string = hex(self.program_int)[2:].upper()
        while len(hex_string) < 4:
            hex_string = "0" + hex_string
        return hex_string

    def get_magic(self, hex_string=None):
        if hex_string is None:
            hex_string = self.get_program_hex()
        int_list = [int(x, 16) for x in hex_string]
        offset = int_list[0]
        magic_list = [(x - offset) % 16 for x in int_list]
        magic = "".join([hex(x)[2:] for x in magic_list]).upper()

        return magic

    def is_key_valid(self, key):
        if not re.match(r"^[A-F0-9]{5}-[A-F0-9]{5}-[A-F0-9]{5}-[A-F0-9]{5}$", key):
            return False

        groups = key.split("-")
        magic_hex = ""
        for idx, group in enumerate(groups):
            key_idx = (self.program_int - idx) % 5
            magic_hex += group[key_idx]

        if self.get_magic(magic_hex) == self.get_magic():
            return True
        else:
            return False


USER_DIR = os.path.expanduser("~")
if sys.platform == "win32":
    APPDATA_DIR = os.path.join(USER_DIR, "AppData", "Roaming")
elif sys.platform == "linux":
    APPDATA_DIR = os.path.join(USER_DIR, ".local", "share")
elif sys.platform == "darwin":
    APPDATA_DIR = os.path.join(USER_DIR, "Library", "Application Support")
else:
    APPDATA_DIR = USER_DIR
DATA_DIR = os.path.join(APPDATA_DIR, TITLE)
KEY_FILE = os.path.join(DATA_DIR, "key")
if os.path.isfile(KEY_FILE):
    with open(KEY_FILE, "r") as f:
        SERIAL_KEY = f.read()
    SERIAL_KEY = SERIAL_KEY.strip("\n").strip("\r").strip()
    IS_REGISTERED = KeyValidate(TITLE).is_key_valid(SERIAL_KEY)

    if not IS_REGISTERED:
        os.remove(KEY_FILE)
        SERIAL_KEY = None
else:
    IS_REGISTERED = False
    SERIAL_KEY = None
if not IS_EXE:
    IS_REGISTERED = True

DONATE_URL = "https://www.patreon.com/nimaid"
REGISTER_URL = "https://www.patreon.com/nimaid/shop/binary-waterfall-pro-serial-key-license-69386"
PROJECT_URL = "https://github.com/nimaid/binary-waterfall"


# Define some stateless helper functions used through the program
def get_size_for_fit_frame(content_size, frame_size):
    content_width, content_height = content_size
    frame_width, frame_height = frame_size

    # First, figure out which dim is limiting
    aspect_ratio = content_width / content_height
    height_if_limit_width = round(frame_width / aspect_ratio)
    width_if_limit_height = round(frame_height * aspect_ratio)
    if height_if_limit_width > frame_height:
        limit_width = False
    else:
        limit_width = True

    # Now, compute the new content size
    if limit_width:
        fit_width = frame_width
        fit_height = height_if_limit_width
    else:
        fit_width = width_if_limit_height
        fit_height = frame_height

    fit_size = (fit_width, fit_height)

    result = {
        "size": fit_size,
        "limit_width": limit_width
    }

    return result


def fit_to_frame(
        image,
        frame_size,
        scaling=Image.NEAREST,
        transparent=False
):
    # Get new content size
    fit_settings = get_size_for_fit_frame(
        content_size=image.size,
        frame_size=frame_size
    )
    content_size = fit_settings["size"]

    content_width, content_height = content_size
    frame_width, frame_height = frame_size

    # Actually scale the content
    resized_content = image.resize(content_size, scaling)

    # Make a black image
    if transparent:
        resized = Image.new(
            mode="RGBA",
            size=frame_size,
            color=(0, 0, 0, 0)
        )
    else:
        resized = Image.new(
            mode="RGBA",
            size=frame_size,
            color=(0, 0, 0, 255)
        )

    # Paste the content onto the background
    if fit_settings["limit_width"]:
        paste_x = 0
        paste_y = round((frame_height - content_height) / 2)
    else:
        paste_x = round((frame_width - content_width) / 2)
        paste_y = 0
    resized.paste(resized_content, (paste_x, paste_y), resized_content)

    return resized


# Binary Waterfall abstraction class
#   Provides an abstract object for converting binary files
#   into audio files and image frames. This object does not
#   track time or handle playback, it only provides resources
#   to other code in order to produce the videos
class BinaryWaterfall:
    def __init__(self,
                 filename=None,
                 width=48,
                 height=48,
                 color_format_string="bgrx",
                 num_channels=1,
                 sample_bytes=1,
                 sample_rate=32000,
                 volume=100
                 ):
        self.temp_dir = tempfile.mkdtemp()

        self.audio_filename = None  # Pre-init this to make sure delete_audio works
        self.set_filename(filename=filename)

        self.set_dims(
            width=width,
            height=height
        )

        self.set_color_format(color_format_string=color_format_string)

        self.set_audio_settings(
            num_channels=num_channels,
            sample_bytes=sample_bytes,
            sample_rate=sample_rate,
            volume=volume
        )

    def __del__(self):
        self.cleanup()

    def set_filename(self, filename):
        # Delete current audio file if it exists
        self.delete_audio()

        if filename is None:
            # Reset all vars
            self.filename = None
            self.bytes = None
            self.total_bytes = None
            self.audio_filename = None
            return

        if not os.path.isfile(filename):
            raise FileNotFoundError(f"File not found: \"{filename}\"")

        self.filename = os.path.realpath(filename)

        # Load bytes
        with open(self.filename, "rb") as f:
            self.bytes = f.read()
        self.total_bytes = len(self.bytes)

        # Compute audio file name
        file_path, file_main_name = os.path.split(self.filename)
        self.audio_filename = os.path.join(
            self.temp_dir,
            file_main_name + os.path.extsep + "wav"
        )

    class ColorFmtCode(Enum):
        RED = "r"
        GREEN = "g"
        BLUE = "b"
        WHITE = "w"
        UNUSED = "x"
        VALID_OPTIONS = "rgbwx"

    class ColorModeCode(Enum):
        GRAYSCALE = 0
        RGB = 1

    def set_dims(self, width, height):
        if width < 4:
            raise ValueError("Visualization width must be at least 4")

        if height < 4:
            raise ValueError("Visualization height must be at least 4")

        self.width = width
        self.height = height
        self.dim = (self.width, self.height)

    def parse_color_format(self, color_format_string):
        result = {
            "is_valid": True
        }

        color_format_string = color_format_string.strip().lower()

        red_count = color_format_string.count(self.ColorFmtCode.RED.value)
        green_count = color_format_string.count(self.ColorFmtCode.GREEN.value)
        blue_count = color_format_string.count(self.ColorFmtCode.BLUE.value)
        white_count = color_format_string.count(self.ColorFmtCode.WHITE.value)
        unused_count = color_format_string.count(self.ColorFmtCode.UNUSED.value)

        rgb_count = red_count + green_count + blue_count

        if white_count > 0:
            color_mode = self.ColorModeCode.GRAYSCALE

            if rgb_count > 0:
                result["is_valid"] = False
                result[
                    "message"] = (f"When using the grayscale mode formatter \"{self.ColorFmtCode.WHITE.value}\", "
                                  f"you cannot use any of the RGB mode formatters \"{self.ColorFmtCode.RED.value}\", "
                                  f"\"{self.ColorFmtCode.GREEN.value}\", or \"{self.ColorFmtCode.BLUE.value}\"")
                return result

            if white_count > 1:
                result["is_valid"] = False
                result[
                    "message"] = (f"Exactly 1 white channel format specifier \"{self.ColorFmtCode.WHITE.value}\" "
                                  f"needed, but {white_count} were given in format string \"{color_format_string}\"")
                return result
        else:
            color_mode = self.ColorModeCode.RGB

            if rgb_count < 1:
                result["is_valid"] = False
                result[
                    "message"] = (f"A minimum of 1 color format specifer (\"{self.ColorFmtCode.RED.value}\", "
                                  f"\"{self.ColorFmtCode.GREEN.value}\", \"{self.ColorFmtCode.BLUE.value}\", "
                                  f"or \"{self.ColorFmtCode.WHITE.value}\") "
                                  f"is required, but none were given in format string \"{color_format_string}\"")
                return result

            if red_count > 1:
                result["is_valid"] = False
                result[
                    "message"] = (f"Exactly 1 red channel format specifier \"{self.ColorFmtCode.RED.value}\" "
                                  f"allowed, but {red_count} were given in format string \"{color_format_string}\"")
                return result

            if green_count > 1:
                result["is_valid"] = False
                result[
                    "message"] = (f"Exactly 1 green channel format specifier \"{self.ColorFmtCode.GREEN.value}\" "
                                  f"allowed, but {green_count} were given in format string \"{color_format_string}\"")
                return result

            if blue_count > 1:
                result["is_valid"] = False
                result[
                    "message"] = (f"Exactly 1 blue channel format specifier \"{self.ColorFmtCode.BLUE.value}\" "
                                  f"allowed, but {blue_count} were given in format string \"{color_format_string}\"")
                return result

        color_format_list = list()
        for c in color_format_string:
            if c not in self.ColorFmtCode.VALID_OPTIONS.value:
                result["is_valid"] = False
                result[
                    "message"] = (f"Color formatting codes only accept \"{self.ColorFmtCode.RED.value}\" = red, "
                                  f"\"{self.ColorFmtCode.GREEN.value}\" = green, "
                                  f"\"{self.ColorFmtCode.BLUE.value}\" = blue, "
                                  f"\"{self.ColorFmtCode.WHITE.value}\" = white, "
                                  f"\"{self.ColorFmtCode.UNUSED.value}\" = unused")
                return result
            if c == self.ColorFmtCode.RED.value:
                color_format_list.append(self.ColorFmtCode.RED)
            elif c == self.ColorFmtCode.GREEN.value:
                color_format_list.append(self.ColorFmtCode.GREEN)
            elif c == self.ColorFmtCode.BLUE.value:
                color_format_list.append(self.ColorFmtCode.BLUE)
            elif c == self.ColorFmtCode.WHITE.value:
                color_format_list.append(self.ColorFmtCode.WHITE)
            elif c == self.ColorFmtCode.UNUSED.value:
                color_format_list.append(self.ColorFmtCode.UNUSED)

        result["used_color_bytes"] = rgb_count + white_count
        result["unused_color_bytes"] = unused_count
        result["color_bytes"] = result["used_color_bytes"] + result["unused_color_bytes"]
        result["color_mode"] = color_mode
        result["color_format"] = color_format_list

        return result

    def set_color_format(self, color_format_string):
        parsed_string = self.parse_color_format(color_format_string)

        if not parsed_string["is_valid"]:
            raise ValueError(parsed_string["message"])

        self.used_color_bytes = parsed_string["used_color_bytes"]
        self.unused_color_bytes = parsed_string["unused_color_bytes"]
        self.color_bytes = parsed_string["color_bytes"]
        self.color_format = parsed_string["color_format"]

    def get_color_format_string(self):
        color_format_string = ""
        for x in self.color_format:
            color_format_string += x.value

        return color_format_string

    def is_color_format_valid(self, color_format_string):
        return self.parse_color_format(color_format_string)["is_valid"]

    def set_audio_settings(self,
                           num_channels,
                           sample_bytes,
                           sample_rate,
                           volume
                           ):
        if num_channels not in [1, 2]:
            raise ValueError("Invalid number of audio channels, must be either 1 or 2")

        if sample_bytes not in [1, 2, 3, 4]:
            raise ValueError("Invalid sample size (bytes), must be either 1, 2, 3, or 4")

        if sample_rate < 1:
            raise ValueError("Invalid sample rate, must be at least 1")

        if volume < 0 or volume > 100:
            raise ValueError("Volume must be between 0 and 100")

        self.num_channels = num_channels
        self.sample_bytes = sample_bytes
        self.sample_rate = sample_rate
        self.volume = volume

        # Re-compute audio file
        self.compute_audio()

    def delete_audio(self):
        if self.audio_filename is None:
            # Do nothing
            return
        try:
            os.remove(self.audio_filename)
        except FileNotFoundError:
            pass

    def get_audio_length(self):
        audio_length = pydub.AudioSegment.from_file(self.audio_filename).duration_seconds
        audio_length_ms = math.ceil(audio_length * 1000)

        return audio_length_ms

    def compute_audio(self):
        if self.filename is None:
            # If there is no file set, reset the vars
            self.audio_length_ms = None
            return

        # Delete current file if it exists
        self.delete_audio()

        # Compute the new file (full volume)
        with wave.open(self.audio_filename, "wb") as f:
            f.setnchannels(self.num_channels)
            f.setsampwidth(self.sample_bytes)
            f.setframerate(self.sample_rate)
            f.writeframesraw(self.bytes)

        if self.volume != 100:
            # Reduce the audio volume
            factor = self.volume / 100
            audio = pydub.AudioSegment.from_file(file=self.audio_filename, format="wav")
            audio += pydub.audio_segment.ratio_to_db(factor)
            temp_filename = self.audio_filename + ".temp"
            audio.export(temp_filename, format="wav")
            self.delete_audio()
            shutil.move(temp_filename, self.audio_filename)

        # Get audio length
        self.audio_length_ms = self.get_audio_length()

    def change_filename(self, new_filename):
        self.set_filename(new_filename)
        self.compute_audio()

    def get_address(self, ms):
        address_block_size = self.width * self.color_bytes
        total_blocks = math.ceil(self.total_bytes / address_block_size)
        address_block_offset = round(ms * total_blocks / self.audio_length_ms)
        return address_block_offset * address_block_size

    # A 1D Python byte string
    def get_frame_bytestring(self, ms):
        picture_bytes = bytes()
        current_address = self.get_address(ms)
        for row in range(self.height):
            for col in range(self.width):
                # Fill one BGR byte value
                this_byte = [b'\x00', b'\x00', b'\x00']
                for c in self.color_format:
                    if c == self.ColorFmtCode.RED:
                        this_byte[0] = self.bytes[current_address:current_address + 1]  # Red
                    elif c == self.ColorFmtCode.GREEN:
                        this_byte[1] = self.bytes[current_address:current_address + 1]  # Green
                    elif c == self.ColorFmtCode.BLUE:
                        this_byte[2] = self.bytes[current_address:current_address + 1]  # Blue
                    elif c == self.ColorFmtCode.WHITE:
                        this_byte[0] = self.bytes[current_address:current_address + 1]  # Red
                        this_byte[1] = self.bytes[current_address:current_address + 1]  # Green
                        this_byte[2] = self.bytes[current_address:current_address + 1]  # Blue

                    current_address += 1

                picture_bytes += b"".join(this_byte)

        full_length = (self.width * self.height * 3)
        picture_bytes_length = len(picture_bytes)
        # Pad picture data if we're near the end of the file
        if picture_bytes_length < full_length:
            pad_length = full_length - picture_bytes_length
            picture_bytes += b"\x00" * pad_length

        return picture_bytes

    # A PIL Image (RGB)
    def get_frame_image(self, ms, flip=True):
        frame_bytesring = self.get_frame_bytestring(ms)
        img = Image.frombytes("RGB", (self.width, self.height), frame_bytesring)

        if flip:
            img = ImageOps.flip(img)

        return img

    # A QImage (RGB)
    def get_frame_qimage(self, ms, flip=True):
        frame_bytesring = self.get_frame_bytestring(ms)
        qimg = QImage(
            frame_bytesring,
            self.width,
            self.height,
            3 * self.width,
            QImage.Format.Format_RGB888
        )
        if flip:
            # Flip vertically
            qimg = qimg.mirrored(horizontal=False, vertical=True)

        return qimg

    def cleanup(self):
        self.delete_audio()
        shutil.rmtree(self.temp_dir)


# Watermarker class
#   Handles watermarking images
class Watermarker:
    def __init__(self):
        self.img = Image.open(ICON_PATH["watermark"]).convert("RGBA")

    def mark(self, image):
        this_mark = self.img.copy()
        this_mark = fit_to_frame(
            image=this_mark,
            frame_size=image.size,
            scaling=Image.BICUBIC,
            transparent=True
        )

        output_image = image.copy()
        output_image.paste(this_mark, (0, 0), this_mark)

        return output_image


# Custom proglog class for QProgressDialogs
#   Handles updating the progress in a QProgressDialog
#   Designed to work with moviepy's export option
class QtBarLoggerMoviepy(ProgressBarLogger):
    def set_progress_dialog(self, progress_dialog, start_progress=0):
        self.progress_dialog = progress_dialog
        progress_dialog.setMaximum(100)
        self.set_progress(start_progress)

    def set_progress(self, value):
        self.progress_dialog.setValue(value)

    def callback(self, **changes):
        if "message" in changes:
            message = changes["message"].strip("Moviepy - ")

            if "Building video" in message:
                self.progress_dialog.setLabelText("(1/3) Building video...")
            elif "Writing audio" in message:
                self.progress_dialog.setLabelText("(2/3) Writing audio...")
            elif "Done." in message:
                self.progress_dialog.setLabelText("Done writing audio!")
            elif "Writing video" in message:
                self.progress_dialog.setLabelText("(3/3) Writing video...")
            elif "Done !" in message:
                self.progress_dialog.setLabelText("Done writing video!")
            elif "video ready" in message:
                self.progress_dialog.setLabelText("Video is ready!")
            else:
                self.progress_dialog.setLabelText(message)

    def bars_callback(self, bar, attr, value, old_value=None):
        percent = (value / self.bars[bar]["total"]) * 100
        self.set_progress(round(percent))


# Audio settings input window
#   User interface to set the audio settings (for computation)
class AudioSettings(QDialog):
    def __init__(self,
                 num_channels,
                 sample_bytes,
                 sample_rate,
                 volume,
                 parent=None
                 ):
        super().__init__(parent=parent)
        self.setWindowTitle("Audio Settings")
        self.setWindowIcon(QIcon(ICON_PATH["program"]))

        # Hide "?" button
        self.setWindowFlags(self.windowFlags() ^ Qt.WindowContextHelpButtonHint)

        self.num_channels = num_channels
        self.sample_bytes = sample_bytes
        self.sample_rate = sample_rate
        self.volume = volume

        self.channels_label = QLabel("Channels:")
        self.channels_label.setAlignment(Qt.AlignmentFlag.AlignVCenter | Qt.AlignmentFlag.AlignRight)

        self.channels_entry = QComboBox()
        self.channels_entry.addItems(["1 (mono)", "2 (stereo)"])
        if self.num_channels == 1:
            self.channels_entry.setCurrentIndex(0)
        elif self.num_channels == 2:
            self.channels_entry.setCurrentIndex(1)
        self.channels_entry.currentIndexChanged.connect(self.channel_entry_changed)

        self.sample_size_label = QLabel("Sample Size:")
        self.sample_size_label.setAlignment(Qt.AlignmentFlag.AlignVCenter | Qt.AlignmentFlag.AlignRight)

        self.sample_size_entry = QComboBox()
        self.sample_size_entry.addItems(["8-bit", "16-bit", "24-bit", "32-bit"])
        if self.sample_bytes == 1:
            self.sample_size_entry.setCurrentIndex(0)
        elif self.sample_bytes == 2:
            self.sample_size_entry.setCurrentIndex(1)
        elif self.sample_bytes == 3:
            self.sample_size_entry.setCurrentIndex(2)
        elif self.sample_bytes == 4:
            self.sample_size_entry.setCurrentIndex(3)
        self.sample_size_entry.currentIndexChanged.connect(self.sample_size_entry_changed)

        self.sample_rate_label = QLabel("Sample Rate:")
        self.sample_rate_label.setAlignment(Qt.AlignmentFlag.AlignVCenter | Qt.AlignmentFlag.AlignRight)

        self.sample_rate_entry = QSpinBox()
        self.sample_rate_entry.setMinimum(1)
        self.sample_rate_entry.setMaximum(192000)
        self.sample_rate_entry.setSingleStep(1000)
        self.sample_rate_entry.setSuffix("Hz")
        self.sample_rate_entry.setValue(self.sample_rate)
        self.sample_rate_entry.valueChanged.connect(self.sample_rate_entry_changed)

        self.volume_label = QLabel("File Volume:")
        self.volume_label.setAlignment(Qt.AlignmentFlag.AlignVCenter | Qt.AlignmentFlag.AlignRight)

        self.volume_entry = QSpinBox()
        self.volume_entry.setMinimum(0)
        self.volume_entry.setMaximum(100)
        self.volume_entry.setSingleStep(5)
        self.volume_entry.setSuffix("%")
        self.volume_entry.setValue(self.volume)
        self.volume_entry.valueChanged.connect(self.volume_entry_changed)

        self.confirm_buttons = QDialogButtonBox(QDialogButtonBox.Ok | QDialogButtonBox.Cancel)
        self.confirm_buttons.accepted.connect(self.accept)
        self.confirm_buttons.rejected.connect(self.reject)

        self.main_layout = QGridLayout()

        self.main_layout.addWidget(self.channels_label, 0, 0)
        self.main_layout.addWidget(self.channels_entry, 0, 1)
        self.main_layout.addWidget(self.sample_size_label, 1, 0)
        self.main_layout.addWidget(self.sample_size_entry, 1, 1)
        self.main_layout.addWidget(self.sample_rate_label, 2, 0)
        self.main_layout.addWidget(self.sample_rate_entry, 2, 1)
        self.main_layout.addWidget(self.volume_label, 3, 0)
        self.main_layout.addWidget(self.volume_entry, 3, 1)
        self.main_layout.addWidget(self.confirm_buttons, 4, 0, 1, 2)

        self.setLayout(self.main_layout)

        self.resize_window()

    def get_audio_settings(self):
        result = dict()
        result["num_channels"] = self.num_channels
        result["sample_bytes"] = self.sample_bytes
        result["sample_rate"] = self.sample_rate
        result["volume"] = self.volume

        return result

    def channel_entry_changed(self, idx):
        if idx == 0:
            self.num_channels = 1
        elif idx == 1:
            self.num_channels = 2

    def sample_size_entry_changed(self, idx):
        if idx == 0:
            self.sample_bytes = 1
        elif idx == 1:
            self.sample_bytes = 2
        elif idx == 2:
            self.sample_bytes = 3
        elif idx == 3:
            self.sample_bytes = 4

    def sample_rate_entry_changed(self, value):
        self.sample_rate = value

    def volume_entry_changed(self, value):
        self.volume = value

    def resize_window(self):
        self.setFixedSize(self.sizeHint())


# Video settings input window
#   User interface to set the video settings (for computation)
class VideoSettings(QDialog):
    def __init__(self,
                 bw,
                 width,
                 height,
                 color_format,
                 parent=None
                 ):
        super().__init__(parent=parent)
        self.setWindowTitle("Video Settings")
        self.setWindowIcon(QIcon(ICON_PATH["program"]))

        # Hide "?" button
        self.setWindowFlags(self.windowFlags() ^ Qt.WindowContextHelpButtonHint)

        self.bw = bw

        self.width = width
        self.height = height
        self.color_format = color_format

        self.width_label = QLabel("Width:")
        self.width_label.setAlignment(Qt.AlignmentFlag.AlignVCenter | Qt.AlignmentFlag.AlignRight)

        self.width_entry = QSpinBox()
        self.width_entry.setMinimum(4)
        self.width_entry.setMaximum(1024)
        self.width_entry.setSingleStep(4)
        self.width_entry.setSuffix("px")
        self.width_entry.setValue(self.width)
        self.width_entry.valueChanged.connect(self.width_entry_changed)

        self.height_label = QLabel("Height:")
        self.height_label.setAlignment(Qt.AlignmentFlag.AlignVCenter | Qt.AlignmentFlag.AlignRight)

        self.height_entry = QSpinBox()
        self.height_entry.setMinimum(4)
        self.height_entry.setMaximum(1024)
        self.height_entry.setSingleStep(4)
        self.height_entry.setSuffix("px")
        self.height_entry.setValue(self.height)
        self.height_entry.valueChanged.connect(self.height_entry_changed)

        self.color_format_label = QLabel("Color Format:")
        self.color_format_label.setAlignment(Qt.AlignmentFlag.AlignVCenter | Qt.AlignmentFlag.AlignRight)

        self.color_format_entry = QLineEdit()
        self.color_format_entry.setMaxLength(64)
        self.color_format_entry.setText(self.color_format)
        self.color_format_entry.editingFinished.connect(self.color_format_entry_changed)

        self.confirm_buttons = QDialogButtonBox(QDialogButtonBox.Ok | QDialogButtonBox.Cancel)
        self.confirm_buttons.accepted.connect(self.accept)
        self.confirm_buttons.rejected.connect(self.reject)

        self.main_layout = QGridLayout()

        self.main_layout.addWidget(self.width_label, 0, 0)
        self.main_layout.addWidget(self.width_entry, 0, 1)
        self.main_layout.addWidget(self.height_label, 1, 0)
        self.main_layout.addWidget(self.height_entry, 1, 1)
        self.main_layout.addWidget(self.color_format_label, 2, 0)
        self.main_layout.addWidget(self.color_format_entry, 2, 1)
        self.main_layout.addWidget(self.confirm_buttons, 3, 0, 1, 2)

        self.setLayout(self.main_layout)

        self.resize_window()

    def get_video_settings(self):
        result = dict()
        result["width"] = self.width
        result["height"] = self.height
        result["color_format"] = self.color_format

        return result

    def width_entry_changed(self, value):
        self.width = value

    def height_entry_changed(self, value):
        self.height = value

    def color_format_entry_changed(self):
        color_format = self.color_format_entry.text()
        parsed = self.bw.parse_color_format(color_format)
        if parsed["is_valid"]:
            self.color_format = color_format
        else:
            self.color_format_entry.setText(self.color_format)
            self.color_format_entry.setFocus()

            error_popup = QMessageBox(parent=self)
            error_popup.setIcon(QMessageBox.Critical)
            error_popup.setText("Invalid Color Format")
            error_popup.setInformativeText(parsed["message"])
            error_popup.setWindowTitle("Error")
            error_popup.exec()

    def resize_window(self):
        self.setFixedSize(self.sizeHint())


# Player settings input window
#   User interface to set the player settings (for playback)
class PlayerSettings(QDialog):
    def __init__(self,
                 max_view_dim,
                 fps,
                 parent=None
                 ):
        super().__init__(parent=parent)
        self.setWindowTitle("Player Settings")
        self.setWindowIcon(QIcon(ICON_PATH["program"]))

        # Hide "?" button
        self.setWindowFlags(self.windowFlags() ^ Qt.WindowContextHelpButtonHint)

        self.max_view_dim = max_view_dim
        self.fps = fps

        self.max_dim_label = QLabel("Max. Dimension:")
        self.max_dim_label.setAlignment(Qt.AlignmentFlag.AlignVCenter | Qt.AlignmentFlag.AlignRight)

        self.max_dim_entry = QSpinBox()
        self.max_dim_entry.setMinimum(256)
        self.max_dim_entry.setMaximum(7680)
        self.max_dim_entry.setSingleStep(64)
        self.max_dim_entry.setSuffix("px")
        self.max_dim_entry.setValue(self.max_view_dim)
        self.max_dim_entry.valueChanged.connect(self.max_dim_entry_changed)

        self.fps_label = QLabel("Framerate:")
        self.fps_label.setAlignment(Qt.AlignmentFlag.AlignVCenter | Qt.AlignmentFlag.AlignRight)

        self.fps_entry = QSpinBox()
        self.fps_entry.setMinimum(1)
        self.fps_entry.setMaximum(120)
        self.fps_entry.setSingleStep(1)
        self.fps_entry.setSuffix("fps")
        self.fps_entry.setValue(self.fps)
        self.fps_entry.valueChanged.connect(self.fps_entry_changed)

        self.confirm_buttons = QDialogButtonBox(QDialogButtonBox.Ok | QDialogButtonBox.Cancel)
        self.confirm_buttons.accepted.connect(self.accept)
        self.confirm_buttons.rejected.connect(self.reject)

        self.main_layout = QGridLayout()

        self.main_layout.addWidget(self.max_dim_label, 0, 0)
        self.main_layout.addWidget(self.max_dim_entry, 0, 1)
        self.main_layout.addWidget(self.fps_label, 1, 0)
        self.main_layout.addWidget(self.fps_entry, 1, 1)
        self.main_layout.addWidget(self.confirm_buttons, 2, 0, 1, 2)

        self.setLayout(self.main_layout)

        self.resize_window()

    def get_player_settings(self):
        result = dict()
        result["max_view_dim"] = self.max_view_dim
        result["fps"] = self.fps

        return result

    def max_dim_entry_changed(self, value):
        self.max_view_dim = value

    def fps_entry_changed(self, value):
        self.fps = value

    def resize_window(self):
        self.setFixedSize(self.sizeHint())


# Export image dialog
#   User interface to export a single frame
class ExportFrame(QDialog):
    def __init__(self,
                 width,
                 height,
                 parent=None
                 ):
        super().__init__(parent=parent)
        self.setWindowTitle("Export Image")
        self.setWindowIcon(QIcon(ICON_PATH["program"]))

        # Hide "?" button
        self.setWindowFlags(self.windowFlags() ^ Qt.WindowContextHelpButtonHint)

        self.width = width
        self.height = height
        self.keep_aspect = False

        self.width_label = QLabel("Export Width:")
        self.width_label.setAlignment(Qt.AlignmentFlag.AlignVCenter | Qt.AlignmentFlag.AlignRight)

        self.width_entry = QSpinBox()
        self.width_entry.setMinimum(64)
        self.width_entry.setMaximum(7680)
        self.width_entry.setSingleStep(64)
        self.width_entry.setSuffix("px")
        self.width_entry.setValue(self.width)
        self.width_entry.valueChanged.connect(self.width_entry_changed)

        self.height_label = QLabel("Export Height:")
        self.height_label.setAlignment(Qt.AlignmentFlag.AlignVCenter | Qt.AlignmentFlag.AlignRight)

        self.height_entry = QSpinBox()
        self.height_entry.setMinimum(64)
        self.height_entry.setMaximum(7680)
        self.height_entry.setSingleStep(64)
        self.height_entry.setSuffix("px")
        self.height_entry.setValue(self.height)
        self.height_entry.valueChanged.connect(self.height_entry_changed)

        self.aspect_label = QLabel("Aspect Ratio:")
        self.aspect_label.setAlignment(Qt.AlignmentFlag.AlignVCenter | Qt.AlignmentFlag.AlignRight)

        self.aspect_entry = QCheckBox("Force")
        self.aspect_entry.setChecked(self.keep_aspect)
        self.aspect_entry.stateChanged.connect(self.aspect_entry_changed)

        self.confirm_buttons = QDialogButtonBox(QDialogButtonBox.Ok | QDialogButtonBox.Cancel)
        self.confirm_buttons.accepted.connect(self.accept)
        self.confirm_buttons.rejected.connect(self.reject)

        self.main_layout = QGridLayout()

        self.main_layout.addWidget(self.width_label, 0, 0)
        self.main_layout.addWidget(self.width_entry, 0, 1)
        self.main_layout.addWidget(self.height_label, 1, 0)
        self.main_layout.addWidget(self.height_entry, 1, 1)
        self.main_layout.addWidget(self.aspect_label, 2, 0)
        self.main_layout.addWidget(self.aspect_entry, 2, 1)
        self.main_layout.addWidget(self.confirm_buttons, 3, 0, 1, 2)

        self.setLayout(self.main_layout)

        self.resize_window()

    def resize_window(self):
        self.setFixedSize(self.sizeHint())

    def get_settings(self):
        result = dict()
        result["width"] = self.width
        result["height"] = self.height
        result["keep_aspect"] = self.keep_aspect

        return result

    def width_entry_changed(self, value):
        self.width = value

    def height_entry_changed(self, value):
        self.height = value

    def aspect_entry_changed(self, value):
        if value == 0:
            self.keep_aspect = False
        else:
            self.keep_aspect = True


# Export image sequence dialog
#   User interface to export an image sequence
class ExportSequence(QDialog):
    def __init__(self,
                 width,
                 height,
                 parent=None
                 ):
        super().__init__(parent=parent)
        self.setWindowTitle("Export Sequence")
        self.setWindowIcon(QIcon(ICON_PATH["program"]))

        # Hide "?" button
        self.setWindowFlags(self.windowFlags() ^ Qt.WindowContextHelpButtonHint)

        self.width = width
        self.height = height
        self.fps = 60.0
        self.keep_aspect = False
        self.format = Renderer.ImageFormatCode.PNG

        self.fps_label = QLabel("FPS:")
        self.fps_label.setAlignment(Qt.AlignmentFlag.AlignVCenter | Qt.AlignmentFlag.AlignRight)

        self.fps_entry = QDoubleSpinBox()
        self.fps_entry.setMinimum(1.0)
        self.fps_entry.setMaximum(120.0)
        self.fps_entry.setSingleStep(1.0)
        self.fps_entry.setSuffix("fps")
        self.fps_entry.setValue(self.fps)
        self.fps_entry.valueChanged.connect(self.fps_entry_changed)

        self.width_label = QLabel("Export Width:")
        self.width_label.setAlignment(Qt.AlignmentFlag.AlignVCenter | Qt.AlignmentFlag.AlignRight)

        self.width_entry = QSpinBox()
        self.width_entry.setMinimum(64)
        self.width_entry.setMaximum(7680)
        self.width_entry.setSingleStep(64)
        self.width_entry.setSuffix("px")
        self.width_entry.setValue(self.width)
        self.width_entry.valueChanged.connect(self.width_entry_changed)

        self.height_label = QLabel("Export Height:")
        self.height_label.setAlignment(Qt.AlignmentFlag.AlignVCenter | Qt.AlignmentFlag.AlignRight)

        self.height_entry = QSpinBox()
        self.height_entry.setMinimum(64)
        self.height_entry.setMaximum(7680)
        self.height_entry.setSingleStep(64)
        self.height_entry.setSuffix("px")
        self.height_entry.setValue(self.height)
        self.height_entry.valueChanged.connect(self.height_entry_changed)

        self.aspect_label = QLabel("Aspect Ratio:")
        self.aspect_label.setAlignment(Qt.AlignmentFlag.AlignVCenter | Qt.AlignmentFlag.AlignRight)

        self.aspect_entry = QCheckBox("Force")
        self.aspect_entry.setChecked(self.keep_aspect)
        self.aspect_entry.stateChanged.connect(self.aspect_entry_changed)

        self.format_label = QLabel("Image Format:")
        self.format_label.setAlignment(Qt.AlignmentFlag.AlignVCenter | Qt.AlignmentFlag.AlignRight)

        self.format_entry = QComboBox()
        self.format_entry.addItems(["PNG (.png)", "JPEG (.jpg)", "BMP (.bmp)"])
        if self.format == Renderer.ImageFormatCode.PNG:
            self.format_entry.setCurrentIndex(0)
        elif self.format == Renderer.ImageFormatCode.JPEG:
            self.format_entry.setCurrentIndex(1)
        elif self.format == Renderer.ImageFormatCode.BITMAP:
            self.format_entry.setCurrentIndex(2)
        self.format_entry.currentIndexChanged.connect(self.format_entry_changed)

        self.confirm_buttons = QDialogButtonBox(QDialogButtonBox.Ok | QDialogButtonBox.Cancel)
        self.confirm_buttons.accepted.connect(self.accept)
        self.confirm_buttons.rejected.connect(self.reject)

        self.main_layout = QGridLayout()

        self.main_layout.addWidget(self.fps_label, 0, 0)
        self.main_layout.addWidget(self.fps_entry, 0, 1)
        self.main_layout.addWidget(self.width_label, 1, 0)
        self.main_layout.addWidget(self.width_entry, 1, 1)
        self.main_layout.addWidget(self.height_label, 2, 0)
        self.main_layout.addWidget(self.height_entry, 2, 1)
        self.main_layout.addWidget(self.aspect_label, 3, 0)
        self.main_layout.addWidget(self.aspect_entry, 3, 1)
        self.main_layout.addWidget(self.format_label, 4, 0)
        self.main_layout.addWidget(self.format_entry, 4, 1)
        self.main_layout.addWidget(self.confirm_buttons, 5, 0, 1, 2)

        self.setLayout(self.main_layout)

        self.resize_window()

    def resize_window(self):
        self.setFixedSize(self.sizeHint())

    def get_settings(self):
        result = dict()
        result["width"] = self.width
        result["height"] = self.height
        result["fps"] = self.fps
        result["keep_aspect"] = self.keep_aspect
        result["format"] = self.format

        return result

    def width_entry_changed(self, value):
        self.width = value

    def height_entry_changed(self, value):
        self.height = value

    def aspect_entry_changed(self, value):
        if value == 0:
            self.keep_aspect = False
        else:
            self.keep_aspect = True

    def fps_entry_changed(self, value):
        self.fps = value

    def format_entry_changed(self, value):
        if value == 0:
            self.format = Renderer.ImageFormatCode.PNG
        elif value == 1:
            self.format = Renderer.ImageFormatCode.JPEG
        elif value == 2:
            self.format = Renderer.ImageFormatCode.BITMAP


# Export video dialog
#   User interface to export a video
class ExportVideo(QDialog):
    def __init__(self,
                 width,
                 height,
                 parent=None
                 ):
        super().__init__(parent=parent)
        self.setWindowTitle("Export Video")
        self.setWindowIcon(QIcon(ICON_PATH["program"]))

        # Hide "?" button
        self.setWindowFlags(self.windowFlags() ^ Qt.WindowContextHelpButtonHint)

        self.width = width
        self.height = height
        self.fps = 60.0
        self.keep_aspect = False

        self.fps_label = QLabel("FPS:")
        self.fps_label.setAlignment(Qt.AlignmentFlag.AlignVCenter | Qt.AlignmentFlag.AlignRight)

        self.fps_entry = QDoubleSpinBox()
        self.fps_entry.setMinimum(1.0)
        self.fps_entry.setMaximum(120.0)
        self.fps_entry.setSingleStep(1.0)
        self.fps_entry.setSuffix("fps")
        self.fps_entry.setValue(self.fps)
        self.fps_entry.valueChanged.connect(self.fps_entry_changed)

        self.width_label = QLabel("Export Width:")
        self.width_label.setAlignment(Qt.AlignmentFlag.AlignVCenter | Qt.AlignmentFlag.AlignRight)

        self.width_entry = QSpinBox()
        self.width_entry.setMinimum(64)
        self.width_entry.setMaximum(7680)
        self.width_entry.setSingleStep(64)
        self.width_entry.setSuffix("px")
        self.width_entry.setValue(self.width)
        self.width_entry.valueChanged.connect(self.width_entry_changed)

        self.height_label = QLabel("Export Height:")
        self.height_label.setAlignment(Qt.AlignmentFlag.AlignVCenter | Qt.AlignmentFlag.AlignRight)

        self.height_entry = QSpinBox()
        self.height_entry.setMinimum(64)
        self.height_entry.setMaximum(7680)
        self.height_entry.setSingleStep(64)
        self.height_entry.setSuffix("px")
        self.height_entry.setValue(self.height)
        self.height_entry.valueChanged.connect(self.height_entry_changed)

        self.aspect_label = QLabel("Aspect Ratio:")
        self.aspect_label.setAlignment(Qt.AlignmentFlag.AlignVCenter | Qt.AlignmentFlag.AlignRight)

        self.aspect_entry = QCheckBox("Force")
        self.aspect_entry.setChecked(self.keep_aspect)
        self.aspect_entry.stateChanged.connect(self.aspect_entry_changed)

        self.confirm_buttons = QDialogButtonBox(QDialogButtonBox.Ok | QDialogButtonBox.Cancel)
        self.confirm_buttons.accepted.connect(self.accept)
        self.confirm_buttons.rejected.connect(self.reject)

        self.main_layout = QGridLayout()

        self.main_layout.addWidget(self.fps_label, 0, 0)
        self.main_layout.addWidget(self.fps_entry, 0, 1)
        self.main_layout.addWidget(self.width_label, 1, 0)
        self.main_layout.addWidget(self.width_entry, 1, 1)
        self.main_layout.addWidget(self.height_label, 2, 0)
        self.main_layout.addWidget(self.height_entry, 2, 1)
        self.main_layout.addWidget(self.aspect_label, 3, 0)
        self.main_layout.addWidget(self.aspect_entry, 3, 1)
        self.main_layout.addWidget(self.confirm_buttons, 4, 0, 1, 2)

        self.setLayout(self.main_layout)

        self.resize_window()

    def resize_window(self):
        self.setFixedSize(self.sizeHint())

    def get_settings(self):
        result = dict()
        result["width"] = self.width
        result["height"] = self.height
        result["fps"] = self.fps
        result["keep_aspect"] = self.keep_aspect

        return result

    def width_entry_changed(self, value):
        self.width = value

    def height_entry_changed(self, value):
        self.height = value

    def aspect_entry_changed(self, value):
        if value == 0:
            self.keep_aspect = False
        else:
            self.keep_aspect = True

    def fps_entry_changed(self, value):
        self.fps = value


# Hotkey info dialog
#   Lists the program hotkeys
class HotkeysInfo(QDialog):
    def __init__(self, parent=None):
        super().__init__(parent=parent)
        self.setWindowTitle("Hotkey Info")
        self.setWindowIcon(QIcon(ICON_PATH["program"]))

        # Hide "?" button
        self.setWindowFlags(self.windowFlags() ^ Qt.WindowContextHelpButtonHint)

        self.play_label = QLabel("Play / Pause:")
        self.play_label.setAlignment(Qt.AlignmentFlag.AlignVCenter | Qt.AlignmentFlag.AlignRight)

        self.play_key_label = QLabel("Spacebar")
        self.play_key_label.setAlignment(Qt.AlignmentFlag.AlignVCenter | Qt.AlignmentFlag.AlignLeft)

        self.forward_label = QLabel("Forward:")
        self.forward_label.setAlignment(Qt.AlignmentFlag.AlignVCenter | Qt.AlignmentFlag.AlignRight)

        self.forward_key_label = QLabel("Right")
        self.forward_key_label.setAlignment(Qt.AlignmentFlag.AlignVCenter | Qt.AlignmentFlag.AlignLeft)

        self.back_label = QLabel("Back:")
        self.back_label.setAlignment(Qt.AlignmentFlag.AlignVCenter | Qt.AlignmentFlag.AlignRight)

        self.back_key_label = QLabel("Left")
        self.back_key_label.setAlignment(Qt.AlignmentFlag.AlignVCenter | Qt.AlignmentFlag.AlignLeft)

        self.frame_forward_label = QLabel("Frame Forward:")
        self.frame_forward_label.setAlignment(Qt.AlignmentFlag.AlignVCenter | Qt.AlignmentFlag.AlignRight)

        self.frame_forward_key_label = QLabel(">")
        self.frame_forward_key_label.setAlignment(Qt.AlignmentFlag.AlignVCenter | Qt.AlignmentFlag.AlignLeft)

        self.frame_back_label = QLabel("Frame Back:")
        self.frame_back_label.setAlignment(Qt.AlignmentFlag.AlignVCenter | Qt.AlignmentFlag.AlignRight)

        self.frame_back_key_label = QLabel("<")
        self.frame_back_key_label.setAlignment(Qt.AlignmentFlag.AlignVCenter | Qt.AlignmentFlag.AlignLeft)

        self.restart_label = QLabel("Restart:")
        self.restart_label.setAlignment(Qt.AlignmentFlag.AlignVCenter | Qt.AlignmentFlag.AlignRight)

        self.restart_key_label = QLabel("R")
        self.restart_key_label.setAlignment(Qt.AlignmentFlag.AlignVCenter | Qt.AlignmentFlag.AlignLeft)

        self.volume_up_label = QLabel("Volume Up:")
        self.volume_up_label.setAlignment(Qt.AlignmentFlag.AlignVCenter | Qt.AlignmentFlag.AlignRight)

        self.volume_up_key_label = QLabel("Up")
        self.volume_up_key_label.setAlignment(Qt.AlignmentFlag.AlignVCenter | Qt.AlignmentFlag.AlignLeft)

        self.volume_down_label = QLabel("Volume Down:")
        self.volume_down_label.setAlignment(Qt.AlignmentFlag.AlignVCenter | Qt.AlignmentFlag.AlignRight)

        self.volume_down_key_label = QLabel("Down")
        self.volume_down_key_label.setAlignment(Qt.AlignmentFlag.AlignVCenter | Qt.AlignmentFlag.AlignLeft)

        self.mute_label = QLabel("Mute:")
        self.mute_label.setAlignment(Qt.AlignmentFlag.AlignVCenter | Qt.AlignmentFlag.AlignRight)

        self.mute_key_label = QLabel("M")
        self.mute_key_label.setAlignment(Qt.AlignmentFlag.AlignVCenter | Qt.AlignmentFlag.AlignLeft)

        self.confirm_buttons = QDialogButtonBox(QDialogButtonBox.Ok)
        self.confirm_buttons.accepted.connect(self.accept)

        self.main_layout = QGridLayout()

        self.main_layout.addWidget(self.play_label, 0, 0)
        self.main_layout.addWidget(self.play_key_label, 0, 1)
        self.main_layout.addWidget(self.back_label, 1, 0)
        self.main_layout.addWidget(self.back_key_label, 1, 1)
        self.main_layout.addWidget(self.forward_label, 2, 0)
        self.main_layout.addWidget(self.forward_key_label, 2, 1)
        self.main_layout.addWidget(self.frame_back_label, 3, 0)
        self.main_layout.addWidget(self.frame_back_key_label, 3, 1)
        self.main_layout.addWidget(self.frame_forward_label, 4, 0)
        self.main_layout.addWidget(self.frame_forward_key_label, 4, 1)
        self.main_layout.addWidget(self.restart_label, 5, 0)
        self.main_layout.addWidget(self.restart_key_label, 5, 1)
        self.main_layout.addWidget(self.volume_up_label, 6, 0)
        self.main_layout.addWidget(self.volume_up_key_label, 6, 1)
        self.main_layout.addWidget(self.volume_down_label, 7, 0)
        self.main_layout.addWidget(self.volume_down_key_label, 7, 1)
        self.main_layout.addWidget(self.mute_label, 8, 0)
        self.main_layout.addWidget(self.mute_key_label, 8, 1)
        self.main_layout.addWidget(self.confirm_buttons, 9, 0, 1, 2)

        self.setLayout(self.main_layout)

        self.resize_window()

    def resize_window(self):
        self.setFixedSize(self.sizeHint())


# Registration info dialog
#   Displays registration info and a button to register
class RegistrationInfo(QDialog):
    def __init__(self, parent=None):
        super().__init__(parent=parent)
        self.setWindowTitle("Registration Info")
        self.setWindowIcon(QIcon(ICON_PATH["program"]))

        # Hide "?" button
        self.setWindowFlags(self.windowFlags() ^ Qt.WindowContextHelpButtonHint)

        self.status_label = QLabel("Status:")
        self.status_label.setAlignment(Qt.AlignmentFlag.AlignVCenter | Qt.AlignmentFlag.AlignRight)

        self.status_value = QLabel()
        self.status_value.setAlignment(Qt.AlignmentFlag.AlignVCenter | Qt.AlignmentFlag.AlignLeft)
        self.set_registered_value()

        self.serial_label = QLabel("Serial Number:")
        self.serial_label.setAlignment(Qt.AlignmentFlag.AlignVCenter | Qt.AlignmentFlag.AlignRight)

        self.serial_value = QLabel()
        self.serial_value.setAlignment(Qt.AlignmentFlag.AlignVCenter | Qt.AlignmentFlag.AlignLeft)
        self.set_serial_value()

        self.confirm_buttons = QDialogButtonBox(QDialogButtonBox.Close | QDialogButtonBox.Help)
        self.confirm_buttons.button(QDialogButtonBox.Help).setText("Register...")
        self.confirm_buttons.helpRequested.connect(self.register_clicked)
        self.confirm_buttons.rejected.connect(self.reject)

        self.main_layout = QGridLayout()

        self.main_layout.addWidget(self.status_label, 0, 0)
        self.main_layout.addWidget(self.status_value, 0, 1)
        self.main_layout.addWidget(self.serial_label, 1, 0)
        self.main_layout.addWidget(self.serial_value, 1, 1)
        self.main_layout.addWidget(self.confirm_buttons, 2, 0, 1, 2)

        self.setLayout(self.main_layout)

        self.resize_window()

    def resize_window(self):
        self.setFixedSize(self.sizeHint())

    def set_registered_value(self):
        global IS_REGISTERED

        if IS_REGISTERED:
            reg_status = "Activated!"
        else:
            reg_status = "Unregistered"

        self.status_value.setText(reg_status)

    def set_serial_value(self):
        global SERIAL_KEY

        if SERIAL_KEY is None:
            self.serial_value.setText("None")
        else:
            self.serial_value.setText(SERIAL_KEY)

    def register_clicked(self):
        global SERIAL_KEY
        global IS_REGISTERED

        if SERIAL_KEY is None:
            popup = RegistrationEntry(parent=self)

            result = popup.exec()

            if result:
                settings = popup.get_settings()
                if settings["key_is_valid"]:
                    IS_REGISTERED = True
                    SERIAL_KEY = settings["serial"]

                    # Register product
                    os.makedirs(DATA_DIR, exist_ok=True)
                    with open(KEY_FILE, "w") as f:
                        f.write(SERIAL_KEY)

                    self.set_registered_value()
                    self.set_serial_value()
                    self.resize_window()

                    choice = QMessageBox.information(
                        self,
                        "Registration Complete",
                        f"Thank you for registering {TITLE}!",
                        QMessageBox.Ok
                    )
                else:
                    choice = QMessageBox.critical(
                        self,
                        "Serial Not Valid",
                        "You have entered an invalid serial key.",
                        QMessageBox.Ok
                    )
        else:
            choice = QMessageBox.warning(
                self,
                "Already Registered",
                "You have already registered this product!",
                QMessageBox.Ok
            )


# Registration entry dialog
#   Prompts the user to enter a serial number
#   Also gives the user a button to buy a serial key (open link)
class RegistrationEntry(QDialog):
    def __init__(self, parent=None):
        super().__init__(parent=parent)
        self.setWindowTitle("Registration Info")
        self.setWindowIcon(QIcon(ICON_PATH["program"]))

        # Hide "?" button
        self.setWindowFlags(self.windowFlags() ^ Qt.WindowContextHelpButtonHint)

        self.serial = ""
        self.key_is_valid = False
        self.validator = KeyValidate(TITLE)

        self.info_label = QLabel(f"You can buy a key at the following link:\n{DONATE_URL}")
        self.info_label.setAlignment(Qt.AlignmentFlag.AlignCenter)

        self.serial_label = QLabel("Serial:")
        self.serial_label.setAlignment(Qt.AlignmentFlag.AlignVCenter | Qt.AlignmentFlag.AlignRight)

        self.serial_entry = QLineEdit()
        self.serial_entry.setMaxLength((5 * 4) + 3)
        self.serial_entry.setText(self.serial)
        self.serial_entry.editingFinished.connect(self.serial_entry_changed)

        self.buy_button = QPushButton("Buy...")
        self.buy_button.clicked.connect(self.buy_button_clicked)

        self.confirm_buttons = QDialogButtonBox(QDialogButtonBox.Cancel | QDialogButtonBox.Ok)
        self.confirm_buttons.button(QDialogButtonBox.Ok).setText("Register")
        self.confirm_buttons.addButton(self.buy_button, QDialogButtonBox.ResetRole)
        self.confirm_buttons.accepted.connect(self.accept)
        self.confirm_buttons.rejected.connect(self.reject)

        self.main_layout = QGridLayout()

        self.main_layout.addWidget(self.info_label, 0, 0, 1, 2)
        self.main_layout.addWidget(self.serial_label, 1, 0)
        self.main_layout.addWidget(self.serial_entry, 1, 1)
        self.main_layout.addWidget(self.confirm_buttons, 2, 0, 1, 2)

        self.setLayout(self.main_layout)

        self.resize_window()

    def resize_window(self):
        self.setFixedSize(self.sizeHint())

    def get_settings(self):
        result = dict()
        result["serial"] = self.serial
        result["key_is_valid"] = self.key_is_valid

        return result

    def serial_entry_changed(self):
        self.serial = self.serial_entry.text().strip()

        if self.validator.is_key_valid(self.serial):
            self.key_is_valid = True
        else:
            self.key_is_valid = False

    def buy_button_clicked(self):
        webbrowser.open(REGISTER_URL)


# About dialog
#   Gives info about the program
class About(QDialog):
    def __init__(self, parent=None):
        super().__init__(parent=parent)
        self.setWindowTitle(f"About {TITLE}")
        self.setWindowIcon(QIcon(ICON_PATH["program"]))

        # Hide "?" button
        self.setWindowFlags(self.windowFlags() ^ Qt.WindowContextHelpButtonHint)

        self.icon_size = 200

        self.icon_label = QLabel()
        self.icon_label.setAlignment(Qt.AlignmentFlag.AlignCenter)
        self.icon_label.setPixmap(QPixmap(ICON_PATH["program"]))
        self.icon_label.setScaledContents(True)
        self.icon_label.setFixedSize(self.icon_size, self.icon_size)

        self.about_text = QLabel(
            f"{TITLE} v{VERSION}\nby {COPYRIGHT}\nCopyright 2023\n\n{DESCRIPTION}\n\n"
            f"Project Home Page:\n{PROJECT_URL}\n\nPatreon:\n{DONATE_URL}")
        self.about_text.setAlignment(Qt.AlignmentFlag.AlignCenter)

        self.confirm_buttons = QDialogButtonBox(QDialogButtonBox.Ok)
        self.confirm_buttons.accepted.connect(self.accept)

        self.main_layout = QGridLayout()

        self.main_layout.addWidget(self.icon_label, 0, 0, 2, 1)
        self.main_layout.addWidget(self.about_text, 0, 1)
        self.main_layout.addWidget(self.confirm_buttons, 1, 0, 1, 2)

        self.setLayout(self.main_layout)

        self.resize_window()

    def resize_window(self):
        self.setFixedSize(self.sizeHint())


# Custom image-based button
#   Allows for very fancy custom buttons
class ImageButton(QAbstractButton):
    def __init__(self,
                 pixmap,
                 pixmap_hover,
                 pixmap_pressed,
                 scale=1.0,
                 parent=None
                 ):
        super(ImageButton, self).__init__(parent)

        self.set_scale(scale)
        self.change_pixmaps(
            pixmap=pixmap,
            pixmap_hover=pixmap_hover,
            pixmap_pressed=pixmap_pressed
        )

        self.pressed.connect(self.update)
        self.released.connect(self.update)

    def change_pixmaps(self,
                       pixmap,
                       pixmap_hover,
                       pixmap_pressed
                       ):
        self.pixmap = pixmap
        self.pixmap_hover = pixmap_hover
        self.pixmap_pressed = pixmap_pressed

        self.width = round(self.pixmap.width() * self.scale)
        self.height = round(self.pixmap.height() * self.scale)

        self.update()

    def set_scale(self, scale_factor):
        self.scale = scale_factor

    def paintEvent(self, event):
        if self.isDown():
            pix = self.pixmap_pressed
        elif self.underMouse():
            pix = self.pixmap_hover
        else:
            pix = self.pixmap

        painter = QPainter(self)
        painter.drawPixmap(event.rect(), pix)

    def enterEvent(self, event):
        self.update()

    def leaveEvent(self, event):
        self.update()

    def sizeHint(self):
        return QSize(self.width, self.height)


# Custom seekbar class
#   A customized slider
class SeekBar(QSlider):
    def __init__(self,
                 position_changed_function=None,
                 parent=None
                 ):
        super(SeekBar, self).__init__(parent)

        self.handle_size = 10
        # TODO: Fix handle width not changing
        # TODO: Fix handle not hanging over the side

        self.setFixedHeight(self.handle_size)

        self.setStyleSheet(
            "QSlider::handle {{ background: #666; height: {0}px; width: {0}px; border-radius: {1}px; }} "
            "QSlider::handle:hover {{ background: #000; height: {0}px; width: {0}px; border-radius: {1}px; }}".format(
                self.handle_size, math.floor(self.handle_size / 2)))

        self.position_changed_function = position_changed_function

    def set_position_changed_function(self, position_changed_function):
        self.position_changed_function = position_changed_function

    def set_position_if_set(self, value):
        if self.position_changed_function is None:
            self.setValue(value)
        else:
            self.position_changed_function(value)

    def mousePressEvent(self, event):
        value = QStyle.sliderValueFromPosition(self.minimum(), self.maximum(), event.x(), self.width())
        self.set_position_if_set(value)

    def mouseMoveEvent(self, event):
        value = QStyle.sliderValueFromPosition(self.minimum(), self.maximum(), event.x(), self.width())
        self.set_position_if_set(value)


# My QMainWindow class
#   Used to customize the main window.
#   The actual object used to programmatically reference
#   the "main window" is MainWindow
class MyQMainWindow(QMainWindow):
    def __init__(self):
        super().__init__()
        self.setWindowTitle(f"{TITLE}")
        self.setWindowIcon(QIcon(ICON_PATH["program"]))

        self.bw = BinaryWaterfall()

        self.last_save_location = PROG_PATH

        self.renderer = Renderer(
            binary_waterfall=self.bw
        )

        self.padding_px = 10

        self.seek_bar = SeekBar()
        self.seek_bar.setFocusPolicy(Qt.NoFocus)
        self.seek_bar.setOrientation(Qt.Horizontal)
        self.seek_bar.setMinimum(0)
        self.update_seekbar()
        self.seek_bar.sliderMoved.connect(self.seekbar_moved)

        self.player_label = QLabel()
        self.player_label.setAlignment(Qt.AlignmentFlag.AlignCenter)

        self.player = Player(
            binary_waterfall=self.bw,
            display=self.player_label,
            set_playbutton_function=self.set_play_button,
            set_seekbar_function=self.seek_bar.setValue
        )

        self.current_volume = self.player.volume

        # Setup seek bar to correctly change player location
        self.seek_bar.set_position_changed_function(self.seekbar_moved)

        self.set_file_savename()

        # Save the pixmaps for later
        self.play_icons = {
            "play": {
                "base": QPixmap(ICON_PATH["button"]["play"]["base"]),
                "hover": QPixmap(ICON_PATH["button"]["play"]["hover"]),
                "clicked": QPixmap(ICON_PATH["button"]["play"]["clicked"])
            },
            "pause": {
                "base": QPixmap(ICON_PATH["button"]["pause"]["base"]),
                "hover": QPixmap(ICON_PATH["button"]["pause"]["hover"]),
                "clicked": QPixmap(ICON_PATH["button"]["pause"]["clicked"])
            }
        }

        self.transport_play = ImageButton(
            pixmap=self.play_icons["play"]["base"],
            pixmap_hover=self.play_icons["play"]["hover"],
            pixmap_pressed=self.play_icons["play"]["clicked"],
            scale=1.0,
            parent=self
        )
        self.transport_play.setFocusPolicy(Qt.NoFocus)
        self.transport_play.setFixedSize(self.transport_play.width, self.transport_play.height)
        self.transport_play.clicked.connect(self.play_clicked)

        self.transport_forward = ImageButton(
            pixmap=QPixmap(ICON_PATH["button"]["forward"]["base"]),
            pixmap_hover=QPixmap(ICON_PATH["button"]["forward"]["hover"]),
            pixmap_pressed=QPixmap(ICON_PATH["button"]["forward"]["clicked"]),
            scale=0.75,
            parent=self
        )
        self.transport_forward.setFocusPolicy(Qt.NoFocus)
        self.transport_forward.setFixedSize(self.transport_forward.width, self.transport_forward.height)
        self.transport_forward.clicked.connect(self.forward_clicked)

        self.transport_back = ImageButton(
            pixmap=QPixmap(ICON_PATH["button"]["back"]["base"]),
            pixmap_hover=QPixmap(ICON_PATH["button"]["back"]["hover"]),
            pixmap_pressed=QPixmap(ICON_PATH["button"]["back"]["clicked"]),
            scale=0.75,
            parent=self
        )
        self.transport_back.setFocusPolicy(Qt.NoFocus)
        self.transport_back.setFixedSize(self.transport_back.width, self.transport_back.height)
        self.transport_back.clicked.connect(self.back_clicked)

        self.transport_restart = ImageButton(
            pixmap=QPixmap(ICON_PATH["button"]["restart"]["base"]),
            pixmap_hover=QPixmap(ICON_PATH["button"]["restart"]["hover"]),
            pixmap_pressed=QPixmap(ICON_PATH["button"]["restart"]["clicked"]),
            scale=0.5,
            parent=self
        )
        self.transport_restart.setFocusPolicy(Qt.NoFocus)
        self.transport_restart.setFixedSize(self.transport_restart.width, self.transport_restart.height)
        self.transport_restart.clicked.connect(self.restart_clicked)

        self.volume_icons = {
            "base": QPixmap(ICON_PATH["volume"]["base"]),
            "mute": QPixmap(ICON_PATH["volume"]["mute"]),
        }

        self.volume_icon = QLabel()
        self.volume_icon.setAlignment(Qt.AlignmentFlag.AlignCenter)
        self.volume_icon.setScaledContents(True)
        self.volume_icon.setFixedSize(20, 20)
        self.set_volume_icon(mute=self.is_player_muted())
        self.unmute_volume = self.current_volume
        self.volume_icon.mousePressEvent = self.volume_icon_clicked

        self.volume_label = QLabel()
        self.volume_label.setAlignment(Qt.AlignmentFlag.AlignCenter)
        self.volume_label.setFixedWidth(30)
        self.set_volume_label_value(self.current_volume)

        self.volume_slider = QSlider(Qt.Vertical)
        self.volume_slider.setStyleSheet(
            "QSlider::handle { background: #666; } QSlider::handle:hover { background: #000; }")
        self.volume_slider.setFocusPolicy(Qt.NoFocus)
        self.volume_slider.setFixedSize(20, 50)
        self.volume_slider.setMinimum(0)
        self.volume_slider.setMaximum(100)
        self.volume_slider.valueChanged.connect(self.volume_slider_changed)

        self.transport_left_layout = QHBoxLayout()
        self.transport_left_layout.setSpacing(self.padding_px)
        self.transport_left_layout.addWidget(self.transport_restart)
        self.transport_left_layout.addWidget(self.transport_back)

        self.restart_counterpad = QLabel()

        self.transport_right_layout = QHBoxLayout()
        self.transport_right_layout.setSpacing(self.padding_px)
        self.transport_right_layout.addWidget(self.transport_forward)
        self.transport_right_layout.addWidget(self.restart_counterpad)

        self.voume_layout = QGridLayout()
        self.voume_layout.setContentsMargins(0, 0, self.padding_px, 0)

        self.voume_layout.addWidget(self.volume_icon, 0, 0,
                                    alignment=Qt.AlignmentFlag.AlignHCenter | Qt.AlignmentFlag.AlignBottom)
        self.voume_layout.addWidget(self.volume_label, 1, 0,
                                    alignment=Qt.AlignmentFlag.AlignHCenter | Qt.AlignmentFlag.AlignTop)
        self.voume_layout.addWidget(self.volume_slider, 0, 1, 2, 1,
                                    alignment=Qt.AlignmentFlag.AlignVCenter | Qt.AlignmentFlag.AlignLeft)

        self.main_layout = QGridLayout()
        self.main_layout.setContentsMargins(0, 0, 0, self.padding_px)
        self.main_layout.setSpacing(self.padding_px)

        self.main_layout.addWidget(self.player_label, 0, 0, 1, 5, alignment=Qt.AlignmentFlag.AlignCenter)
        self.main_layout.addWidget(self.seek_bar, 1, 0, 1, 5, alignment=Qt.AlignmentFlag.AlignCenter)
        self.main_layout.addLayout(self.transport_left_layout, 2, 1,
                                   alignment=Qt.AlignmentFlag.AlignVCenter | Qt.AlignmentFlag.AlignRight)
        self.main_layout.addWidget(self.transport_play, 2, 2, alignment=Qt.AlignmentFlag.AlignCenter)
        self.main_layout.addLayout(self.transport_right_layout, 2, 3,
                                   alignment=Qt.AlignmentFlag.AlignVCenter | Qt.AlignmentFlag.AlignLeft)
        self.main_layout.addLayout(self.voume_layout, 2, 4, alignment=Qt.AlignmentFlag.AlignCenter)

        self.main_widget = QWidget()
        self.main_widget.setLayout(self.main_layout)
        self.setCentralWidget(self.main_widget)

        self.main_menu = self.menuBar()

        self.file_menu = self.main_menu.addMenu("File")

        self.file_menu_open = QAction("Open...", self)
        self.file_menu_open.triggered.connect(self.open_file_clicked)
        self.file_menu.addAction(self.file_menu_open)

        self.file_menu_close = QAction("Close", self)
        self.file_menu_close.triggered.connect(self.close_file_clicked)
        self.file_menu.addAction(self.file_menu_close)

        self.settings_menu = self.main_menu.addMenu("Settings")

        self.settings_menu_audio = QAction("Audio...", self)
        self.settings_menu_audio.triggered.connect(self.audio_settings_clicked)
        self.settings_menu.addAction(self.settings_menu_audio)

        self.settings_menu_video = QAction("Video...", self)
        self.settings_menu_video.triggered.connect(self.video_settings_clicked)
        self.settings_menu.addAction(self.settings_menu_video)

        self.settings_menu_player = QAction("Player...", self)
        self.settings_menu_player.triggered.connect(self.player_settings_clicked)
        self.settings_menu.addAction(self.settings_menu_player)

        self.export_menu = self.main_menu.addMenu("Export")

        self.export_menu_audio = QAction("Audio...", self)
        self.export_menu_audio.triggered.connect(self.export_audio_clicked)
        self.export_menu.addAction(self.export_menu_audio)

        self.export_menu_image = QAction("Image...", self)
        self.export_menu_image.triggered.connect(self.export_image_clicked)
        self.export_menu.addAction(self.export_menu_image)

        self.export_menu_sequence = QAction("Image Sequence...", self)
        self.export_menu_sequence.triggered.connect(self.export_sequence_clicked)
        self.export_menu.addAction(self.export_menu_sequence)

        self.export_menu_video = QAction("Video...", self)
        self.export_menu_video.triggered.connect(self.export_video_clicked)
        self.export_menu.addAction(self.export_menu_video)

        self.help_menu = self.main_menu.addMenu("Help")

        self.help_menu_hotkeys = QAction("Hotkeys...", self)
        self.help_menu_hotkeys.triggered.connect(self.hotkeys_clicked)
        self.help_menu.addAction(self.help_menu_hotkeys)

        self.help_menu_registration = QAction("Registration...", self)
        self.help_menu_registration.triggered.connect(self.registration_clicked)
        self.help_menu.addAction(self.help_menu_registration)

        self.help_menu_about = QAction("About...", self)
        self.help_menu_about.triggered.connect(self.about_clicked)
        self.help_menu.addAction(self.help_menu_about)

        self.set_volume(self.current_volume)

        # Set window to content size
        self.resize_window()

    def keyPressEvent(self, event):
        key = event.key()

        if key == Qt.Key_Space:
            self.play_clicked()
        elif key == Qt.Key_Left:
            self.back_clicked()
        elif key == Qt.Key_Right:
            self.forward_clicked()
        elif key == Qt.Key_Up:
            new_volume = min(self.current_volume + 5, 100)
            self.set_volume(new_volume)
        elif key == Qt.Key_Down:
            new_volume = max(self.current_volume - 5, 0)
            self.set_volume(new_volume)
        elif key == Qt.Key_M:
            self.toggle_mute()
        elif key == Qt.Key_R:
            self.restart_clicked()
        elif key == Qt.Key_Comma:
            self.player.frame_back()
        elif key == Qt.Key_Period:
            self.player.frame_forward()

    def resize_window(self):
        # First, make largest elements smaller
        self.seek_bar.setFixedWidth(20)

        # Next, we update counterpadding
        self.update_counterpad_size()

        # We need to wait a sec for the sizeHint to recompute
        QTimer.singleShot(10, self.resize_window_helper)

    def resize_window_helper(self):
        size_hint = self.sizeHint()
        self.setFixedSize(size_hint)

        self.seek_bar.setFixedWidth(size_hint.width() - (self.padding_px * 2))

    def update_counterpad_size(self):
        self.restart_counterpad.setFixedSize(self.transport_restart.sizeHint())

    def set_play_button(self, play):
        if play:
            self.transport_play.change_pixmaps(
                pixmap=self.play_icons["play"]["base"],
                pixmap_hover=self.play_icons["play"]["hover"],
                pixmap_pressed=self.play_icons["play"]["clicked"]
            )
        else:
            self.transport_play.change_pixmaps(
                pixmap=self.play_icons["pause"]["base"],
                pixmap_hover=self.play_icons["pause"]["hover"],
                pixmap_pressed=self.play_icons["pause"]["clicked"]
            )

    def is_player_muted(self):
        if self.player.volume == 0:
            return True
        else:
            return False

    def set_volume_icon(self, mute):
        if mute:
            self.volume_icon.setPixmap(self.volume_icons["mute"])
        else:
            self.volume_icon.setPixmap(self.volume_icons["base"])

    def set_volume_label_value(self, value):
        self.volume_label.setText(f"{value}%")

    def set_volume(self, value):
        self.current_volume = value

        self.player.set_volume(self.current_volume)
        self.set_volume_label_value(self.current_volume)
        self.volume_slider.setValue(self.player.volume)

        if self.current_volume > 0:
            self.unmute_volume = self.current_volume

        if self.current_volume == 0:
            self.set_volume_icon(mute=True)
        else:
            self.set_volume_icon(mute=False)

    def update_seekbar(self):
        if self.bw.filename is None:
            self.seek_bar.setEnabled(False)
            self.seek_bar.setValue(0)
        else:
            self.seek_bar.setMaximum(self.bw.audio_length_ms)
            self.seek_bar.setEnabled(True)

    def seekbar_moved(self, position):
        self.player.set_position(position)

    def pause_player(self):
        self.player.pause()

    def play_player(self):
        self.player.play()

    def play_clicked(self):
        if self.player.is_playing():
            # Already playing, pause
            self.pause_player()
        else:
            # Paused, start playing
            self.play_player()

    def forward_clicked(self):
        self.player.forward()

    def back_clicked(self):
        self.player.back()

    def restart_clicked(self):
        self.player.restart()

    def toggle_mute(self):
        if self.is_player_muted():
            self.muted = False
            self.volume_slider.setValue(self.unmute_volume)
        else:
            self.muted = True
            self.volume_slider.setValue(0)

    def volume_icon_clicked(self, event):
        self.toggle_mute()

    def volume_slider_changed(self, value):
        self.set_volume(value)

    def set_file_savename(self, name=None):
        if name is None:
            self.file_savename = "Untitled"
        else:
            self.file_savename = name

    def open_file_clicked(self):
        self.pause_player()

        filename, filetype = QFileDialog.getOpenFileName(
            self,
            "Open File",
            PROG_PATH,
            "All Binary Files (*)"
        )

        if filename != "":
            self.player.open_file(filename=filename)

            file_path, file_title = os.path.split(filename)
            file_savename, file_ext = os.path.splitext(file_title)
            self.set_file_savename(file_savename)
            self.setWindowTitle(f"{TITLE} | {file_title}")

            self.update_seekbar()

    def close_file_clicked(self):
        self.pause_player()

        self.player.close_file()

        self.set_file_savename()
        self.setWindowTitle(f"{TITLE}")

        self.update_seekbar()

    def audio_settings_clicked(self):
        popup = AudioSettings(
            num_channels=self.bw.num_channels,
            sample_bytes=self.bw.sample_bytes,
            sample_rate=self.bw.sample_rate,
            volume=self.bw.volume,
            parent=self
        )

        result = popup.exec()

        if result:
            audio_settings = popup.get_audio_settings()
            self.player.set_audio_settings(
                num_channels=audio_settings["num_channels"],
                sample_bytes=audio_settings["sample_bytes"],
                sample_rate=audio_settings["sample_rate"],
                volume=audio_settings["volume"],
            )

    def video_settings_clicked(self):
        popup = VideoSettings(
            bw=self.bw,
            width=self.bw.width,
            height=self.bw.height,
            color_format=self.bw.get_color_format_string(),
            parent=self
        )

        result = popup.exec()

        if result:
            video_settings = popup.get_video_settings()
            self.bw.set_dims(
                width=video_settings["width"],
                height=video_settings["height"]
            )
            self.bw.set_color_format(video_settings["color_format"])
            self.player.refresh_dims()
            self.player.update_image()
            # We need to wait a moment for the size hint to be computed
            QTimer.singleShot(10, self.resize_window)

    def player_settings_clicked(self):
        popup = PlayerSettings(
            max_view_dim=self.player.max_dim,
            fps=self.player.fps,
            parent=self
        )

        result = popup.exec()

        if result:
            player_settings = popup.get_player_settings()
            self.player.set_fps(fps=player_settings["fps"])
            self.player.update_dims(max_dim=player_settings["max_view_dim"])
            # We need to wait a moment for the size hint to be computed
            QTimer.singleShot(10, self.resize_window)

    def export_image_clicked(self):
        if self.bw.audio_filename is None:
            choice = QMessageBox.critical(
                self,
                "Error",
                "There is no file open in the viewer to export.\n\nPlease open a file and try again.",
                QMessageBox.Cancel
            )
            return

        popup = ExportFrame(
            width=self.player.width,
            height=self.player.height,
            parent=self
        )

        result = popup.exec()

        if result:
            settings = popup.get_settings()

            filename, filetype = QFileDialog.getSaveFileName(
                self,
                "Export Image As...",
                os.path.join(self.last_save_location, f"{self.file_savename}{self.renderer.ImageFormatCode.PNG.value}"),
                f"PNG (*{self.renderer.ImageFormatCode.PNG.value});;"
                f"JPEG (*{self.renderer.ImageFormatCode.JPEG.value});;"
                f"BMP (*{self.renderer.ImageFormatCode.BITMAP.value})"
            )

            if filename != "":
                file_path, file_title = os.path.split(filename)
                self.last_save_location = file_path
                try:
                    self.renderer.export_frame(
                        ms=self.player.get_position(),
                        filename=filename,
                        size=(settings["width"], settings["height"]),
                        keep_aspect=settings["keep_aspect"]
                    )
                except Exception as e:
                    choice = QMessageBox.critical(
                        self,
                        "Export Error",
                        f"An error occurred while exporting frame: {str(e)}",
                        QMessageBox.Ok
                    )
                else:
                    choice = QMessageBox.information(
                        self,
                        "Export Complete",
                        f"Export image successful!",
                        QMessageBox.Ok
                    )

    def export_audio_clicked(self):
        if self.bw.audio_filename is None:
            choice = QMessageBox.critical(
                self,
                "Error",
                "There is no file open in the viewer to export.\n\nPlease open a file and try again.",
                QMessageBox.Cancel
            )
            return

        filename, filetype = QFileDialog.getSaveFileName(
            self,
            "Export Audio As...",
            os.path.join(self.last_save_location, f"{self.file_savename}{self.renderer.AudioFormatCode.MP3.value}"),
            f"MP3 (*{self.renderer.AudioFormatCode.MP3.value});;"
            f"WAV (*{self.renderer.AudioFormatCode.WAVE.value});;"
            f"FLAC (*{self.renderer.AudioFormatCode.FLAC.value})"
        )

        if filename != "":
            file_path, file_title = os.path.split(filename)
            self.last_save_location = file_path
            try:
                self.renderer.export_audio(
                    filename=filename
                )
            except Exception as e:
                choice = QMessageBox.critical(
                    self,
                    "Export Error",
                    f"An error occurred while exporting audio: {str(e)}",
                    QMessageBox.Ok
                )
            else:
                choice = QMessageBox.information(
                    self,
                    "Export Complete",
                    f"Export audio successful!",
                    QMessageBox.Ok
                )

    def export_sequence_clicked(self):
        if self.bw.audio_filename is None:
            choice = QMessageBox.critical(
                self,
                "Error",
                "There is no file open in the viewer to export.\n\nPlease open a file and try again.",
                QMessageBox.Cancel
            )
            return

        popup = ExportSequence(
            width=self.player.width,
            height=self.player.height,
            parent=self
        )

        result = popup.exec()

        if result:
            settings = popup.get_settings()

            file_dir = QFileDialog.getExistingDirectory(
                self,
                "Export Image Sequence To...",
                self.last_save_location
            )

            if file_dir != "":
                file_dir_parent, file_dir_title = os.path.split(file_dir)
                self.last_save_location = file_dir_parent
                frame_count = self.renderer.get_frame_count(
                    fps=settings["fps"]
                )
                progress_popup = QProgressDialog("Exporting image sequence...", "Abort", 0, frame_count, self)
                progress_popup.setWindowModality(Qt.WindowModal)
                progress_popup.setWindowFlags(self.windowFlags() ^ Qt.WindowContextHelpButtonHint)
                progress_popup.setWindowTitle("Exporting Images...")
                progress_popup.setFixedSize(300, 100)

<<<<<<< HEAD
                self.renderer.export_sequence(
                    directory=file_dir,
                    size=(settings["width"], settings["height"]),
                    fps=settings["fps"],
                    keep_aspect=settings["keep_aspect"],
                    export_format=settings["format"],
                    progress_dialog=progress_popup
                )

                if progress_popup.wasCanceled():
                    # shutil.rmtree(file_dir) # Dangerous! May delete user data
                    choice = QMessageBox.warning(
                        self,
                        "Export Aborted",
                        f"Export image sequence aborted!",
                        QMessageBox.Ok
=======
                try:
                    self.renderer.export_sequence(
                        directory=file_dir,
                        size=(settings["width"], settings["height"]),
                        fps=settings["fps"],
                        keep_aspect=settings["keep_aspect"],
                        format=settings["format"],
                        progress_dialog=progress_popup
>>>>>>> e38ceb24
                    )
                except Exception as e:
                    progress_popup.cancel()
                    choice = QMessageBox.critical(
                        self,
                        "Export Error",
                        f"An error occurred while exporting image sequence: {str(e)}",
                        QMessageBox.Ok
                    )
                else:
                    if progress_popup.wasCanceled():
                        # shutil.rmtree(file_dir) # Dangerous! May delete user data
                        choice = QMessageBox.warning(
                            self,
                            "Export Aborted",
                            f"Export image sequence aborted!",
                            QMessageBox.Ok
                        )
                    else:
                        choice = QMessageBox.information(
                            self,
                            "Export Complete",
                            f"Export image sequence successful!",
                            QMessageBox.Ok
                        )

    def export_video_clicked(self):
        if self.bw.audio_filename is None:
            choice = QMessageBox.critical(
                self,
                "Error",
                "There is no file open in the viewer to export.\n\nPlease open a file and try again.",
                QMessageBox.Cancel
            )
            return

        if not IS_REGISTERED:
            choice = QMessageBox.warning(
                self,
                "Warning",
                f"{TITLE} is currently unregistered,\na watermark will be added to the final video.\n\n"
                f"Please see the Help menu for info on how to register.\n\nProceede anyway?",
                QMessageBox.Cancel | QMessageBox.Ok
            )
            if choice == QMessageBox.Cancel:
                return

        popup = ExportVideo(
            width=self.player.width,
            height=self.player.height,
            parent=self
        )

        result = popup.exec()

        if result:
            settings = popup.get_settings()

            filename, filetype = QFileDialog.getSaveFileName(
                self,
                "Export Video As...",
                os.path.join(self.last_save_location, f"{self.file_savename}{self.renderer.VideoFormatCode.MP4.value}"),
                f"MP4 (*{self.renderer.VideoFormatCode.MP4.value});;"
                f"MKV (*{self.renderer.VideoFormatCode.MKV.value});;"
                f"AVI (*{self.renderer.VideoFormatCode.AVI.value})"
            )

            if filename != "":
                file_path, file_title = os.path.split(filename)
                self.last_save_location = file_path
                frame_count = self.renderer.get_frame_count(
                    fps=settings["fps"]
                )
                progress_popup = QProgressDialog("Rendering frames...", "Abort", 0, frame_count, self)
                progress_popup.setWindowModality(Qt.WindowModal)
                progress_popup.setWindowFlags(self.windowFlags() ^ Qt.WindowContextHelpButtonHint)
                progress_popup.setWindowTitle("Exporting Video...")
                progress_popup.setFixedSize(300, 100)

                if IS_REGISTERED:
                    add_watermark = False
                else:
                    add_watermark = True

                try:
                    self.renderer.export_video(
                        filename=filename,
                        size=(settings["width"], settings["height"]),
                        fps=settings["fps"],
                        keep_aspect=settings["keep_aspect"],
                        watermark=add_watermark,
                        progress_dialog=progress_popup
                    )
                except Exception as e:
                    progress_popup.cancel()
                    choice = QMessageBox.critical(
                        self,
                        "Export Error",
                        f"An error occurred while exporting video: {str(e)}",
                        QMessageBox.Ok
                    )
                else:
                    if progress_popup.wasCanceled():
                        choice = QMessageBox.warning(
                            self,
                            "Export Aborted",
                            f"Export video aborted!",
                            QMessageBox.Ok
                        )
                    else:
                        choice = QMessageBox.information(
                            self,
                            "Export Complete",
                            f"Export video successful!",
                            QMessageBox.Ok
                        )

    def hotkeys_clicked(self):
        popup = HotkeysInfo(parent=self)

        result = popup.exec()

    def registration_clicked(self):
        popup = RegistrationInfo(parent=self)

        result = popup.exec()

    def about_clicked(self):
        popup = About(parent=self)

        result = popup.exec()

    # TODO: Add video export settings (encoder, bitrate, quality, stuff like that)
    # TODO: Add unit testing (https://realpython.com/python-testing/)
    # TODO: Add documentation (https://realpython.com/python-doctest/)


# Image playback class
#   Provides an abstraction for displaying images and audio in the GUI
class Player:
    def __init__(self,
                 binary_waterfall,
                 display,
                 set_playbutton_function=None,
                 set_seekbar_function=None,
                 max_dim=512,
                 fps=120
                 ):
        self.bw = binary_waterfall

        self.display = display

        self.set_dims(max_dim=max_dim)

        self.set_play_button = set_playbutton_function
        self.set_seekbar_function = set_seekbar_function

        # Initialize player as black
        self.clear_image()

        # Make the QMediaPlayer for audio playback
        self.audio = QMediaPlayer()
        # self.audio_output = QAudioOutput()
        # self.audio.setAudioOutput(self.audio_output)

        # Set audio playback settings
        self.set_volume(100)

        # Set set_image_timestamp to run when the audio position is changed
        self.audio.positionChanged.connect(self.set_image_timestamp)
        self.audio.positionChanged.connect(self.set_seekbar_if_given)
        # Also, make sure it's updating more frequently (default is too slow when playing)
        self.fps_min = 1
        self.fps_max = 120
        self.set_fps(fps)

        # Setup change state handler
        self.audio.stateChanged.connect(self.state_changed_handler)

    def __del__(self):
        self.running = False

    def set_dims(self, max_dim):
        self.max_dim = max_dim
        if self.bw.width > self.bw.height:
            self.width = round(max_dim)
            self.height = round(self.width * (self.bw.height / self.bw.width))
        else:
            self.height = round(max_dim)
            self.width = round(self.height * (self.bw.width / self.bw.height))

        self.dim = (self.width, self.height)

    def set_fps(self, fps):
        self.fps = min(max(fps, self.fps_min), self.fps_max)
        self.frame_ms = math.floor(1000 / self.fps)
        self.audio.setNotifyInterval(self.frame_ms)

    def clear_image(self):
        background_image = Image.new(
            mode="RGBA",
            size=(self.width, self.height),
            color="#000"
        )

        background_image = Watermarker().mark(background_image)

        img_bytestring = background_image.convert("RGB").tobytes()

        qimg = QImage(
            img_bytestring,
            self.width,
            self.height,
            3 * self.width,
            QImage.Format.Format_RGB888
        )

        self.set_image(qimg)

    def update_dims(self, max_dim):
        # Change dims
        self.set_dims(max_dim=max_dim)

        # Update image
        if self.bw.filename is None:
            self.clear_image()
        else:
            self.set_image(self.image)

    def refresh_dims(self):
        self.update_dims(self.max_dim)

    def set_volume(self, volume):
        self.volume = volume
        self.audio.setVolume(volume)

    def scale_image(self, image):
        return image.scaled(self.width, self.height)

    def set_image(self, image):
        self.image = self.scale_image(image)

        # Compute the QPixmap version
        qpixmap = QPixmap.fromImage(self.image)

        # Set the picture
        self.display.setPixmap(qpixmap)

    def get_position(self):
        return self.audio.position()

    def get_duration(self):
        return self.audio.duration()

    def set_position(self, ms):
        duration = self.get_duration()

        # Validate it's in range, and if it's not, clip it
        ms = math.ceil(ms)
        if ms < 0:
            ms = 0
        if ms > duration:
            ms = duration

        if self.bw.filename is not None:
            self.audio.setPosition(ms)

        # If the file is at the end, pause
        if ms == duration:
            self.pause()

    def set_playbutton_if_given(self, play):
        if self.set_play_button is not None:
            self.set_play_button(play=play)

    def set_seekbar_if_given(self, ms):
        if self.set_seekbar_function is not None:
            self.set_seekbar_function(ms)

    def state_changed_handler(self, media_state):
        if media_state == self.audio.PlayingState:
            self.set_playbutton_if_given(play=False)
        elif media_state == self.audio.PausedState:
            self.set_playbutton_if_given(play=True)
        elif media_state == self.audio.StoppedState:
            self.set_playbutton_if_given(play=True)

    def play(self):
        self.audio.play()

    def pause(self):
        self.audio.pause()

    def forward(self, ms=5000):
        new_pos = self.get_position() + ms
        self.set_position(new_pos)

    def back(self, ms=5000):
        new_pos = self.get_position() - ms
        self.set_position(new_pos)

    def frame_forward(self):
        self.forward(ms=self.frame_ms)

    def frame_back(self):
        self.back(ms=self.frame_ms)

    def restart(self):
        self.set_position(0)

    def set_audio_file(self, filename):
        if filename is None:
            url = QUrl(None)
        else:
            url = QUrl.fromLocalFile(self.bw.audio_filename)
        media = QMediaContent(url)
        self.audio.setMedia(media)

    def open_file(self, filename):
        self.close_file()

        self.bw.change_filename(filename)
        self.bw.compute_audio()

        self.set_audio_file(self.bw.audio_filename)

        self.set_image_timestamp(self.get_position())

    def close_file(self):
        self.pause()

        self.audio.stop()
        time.sleep(0.001)  # Without a short delay here, we crash
        self.set_audio_file(None)

        self.bw.change_filename(None)
        self.bw.compute_audio()

        self.restart()
        self.clear_image()

    def file_is_open(self):
        if self.bw.filename is None:
            return False
        else:
            return True

    def is_playing(self):
        if self.audio.state() == self.audio.PlayingState:
            return True
        else:
            return False

    def set_image_timestamp(self, ms):
        if self.bw.filename is None:
            self.clear_image()
        else:
            self.set_image(self.bw.get_frame_qimage(ms))

    def update_image(self):
        ms = self.get_position()
        self.set_image_timestamp(ms)

    def set_audio_settings(self,
                           num_channels,
                           sample_bytes,
                           sample_rate,
                           volume
                           ):
        self.bw.set_audio_settings(
            num_channels=num_channels,
            sample_bytes=sample_bytes,
            sample_rate=sample_rate,
            volume=volume
        )
        # Re-open newly computed file
        self.set_audio_file(None)
        self.set_audio_file(self.bw.audio_filename)


# Renderer class
#   Provides an abstraction for rendering images, audio, and video to files
class Renderer:
    def __init__(self,
                 binary_waterfall,
                 ):
        self.bw = binary_waterfall
        self.watermarker = Watermarker()

    class ImageFormatCode(Enum):
        JPEG = ".jpg"
        PNG = ".png"
        BITMAP = ".bmp"

    class AudioFormatCode(Enum):
        WAVE = ".wav"
        MP3 = ".mp3"
        FLAC = ".flac"

    class VideoFormatCode(Enum):
        MP4 = ".mp4"
        MKV = ".mkv"
        AVI = ".avi"

    def make_file_path(self, filename):
        file_path, file_title = os.path.split(filename)
        os.makedirs(file_path, exist_ok=True)

    def export_frame(self,
                     ms,
                     filename,
                     size=None,
                     keep_aspect=False,
                     watermark=False
                     ):
        self.make_file_path(filename)

        if self.bw.audio_filename is None:
            # If no file is loaded, make a black image
            source = Image.new(
                mode="RGBA",
                size=(self.bw.width, self.bw.height),
                color="#000"
            )
        else:
            source = self.bw.get_frame_image(ms).convert("RGBA")

        # Resize with aspect ratio, paste onto black
        if size is None:
            resized = source
        else:
            if keep_aspect:
                size = get_size_for_fit_frame(content_size=source.size, frame_size=size)["size"]
                print(size)
            resized = fit_to_frame(
                image=source,
                frame_size=size,
                scaling=Image.NEAREST,
                transparent=False
            )

        # Watermark
        if watermark:
            resized = self.watermarker.mark(resized)

        final = resized.convert("RGB")

        final.save(filename)

    def export_audio(self, filename):
        filename_main, filename_ext = os.path.splitext(filename)
        filename_ext = filename_ext.lower()

        self.make_file_path(filename)

        if filename_ext == self.AudioFormatCode.WAVE.value:
            # Just copy the .wav file
            shutil.copy(self.bw.audio_filename, filename)
        elif filename_ext == self.AudioFormatCode.MP3.value:
            # Use Pydub to export MP3
            pydub.AudioSegment.from_wav(self.bw.audio_filename).export(filename, format="mp3")
        elif filename_ext == self.AudioFormatCode.FLAC.value:
            # Use Pydub to export FLAC
            pydub.AudioSegment.from_wav(self.bw.audio_filename).export(filename, format="flac")

    def get_frame_count(self, fps):
        audio_duration = self.bw.get_audio_length() / 1000
        frame_count = round(audio_duration * fps)

        return frame_count

    def export_sequence(self,
                        directory,
                        fps,
                        size=None,
                        keep_aspect=False,
                        export_format=None,
                        watermark=False,
                        progress_dialog=None
                        ):
        self.make_file_path(directory)

        frame_count = self.get_frame_count(fps)

        frame_number_digits = len(str(frame_count))

        if export_format is None:
            export_format = self.ImageFormatCode.PNG

        for frame in range(frame_count):
            frame_number = str(frame).rjust(frame_number_digits, "0")
            frame_filename = os.path.join(directory, f"{frame_number}{export_format.value}")
            frame_ms = round((frame / fps) * 1000)

            if progress_dialog is not None:
                progress_dialog.setValue(frame)

                if progress_dialog.wasCanceled():
                    return

            self.export_frame(
                ms=frame_ms,
                filename=frame_filename,
                size=size,
                keep_aspect=keep_aspect,
                watermark=watermark
            )

        if progress_dialog is not None:
            progress_dialog.setValue(frame_count)

    def export_video(self,
                     filename,
                     fps,
                     size=None,
                     keep_aspect=False,
                     watermark=False,
                     progress_dialog=None
                     ):
        # Get temporary directory
        temp_dir = tempfile.mkdtemp()

        # Make file names
        image_dir = os.path.join(temp_dir, "images")
        audio_file = os.path.join(temp_dir, "audio.wav")
        filename_main, filename_ext = os.path.splitext(filename)
        filename_path, filename_title = os.path.split(filename)
        frames_file = os.path.join(temp_dir, "frames.txt")
        video_file = os.path.join(temp_dir, f"video{filename_ext}")

        # Set progress dialog to not close when at max
        if progress_dialog is not None:
            progress_dialog.setAutoReset(False)

        # Export image sequence
        self.export_sequence(
            directory=image_dir,
            fps=fps,
            size=size,
            keep_aspect=keep_aspect,
            export_format=self.ImageFormatCode.PNG,
            watermark=watermark,
            progress_dialog=progress_dialog
        )

        if progress_dialog is not None:
            if progress_dialog.wasCanceled():
                shutil.rmtree(temp_dir)
                return

        # Export audio
        self.export_audio(audio_file)

        # Prepare the custom logger to update the progress box
        custom_logger = QtBarLoggerMoviepy()
        if progress_dialog is not None:
            progress_dialog.setLabelText("Splicing final video file...")
            custom_logger.set_progress_dialog(progress_dialog, start_progress=0)

        # Make a list of the image filenames
        frames_list = list()
        for frame_filename in os.listdir(image_dir):
            full_frame_filename = os.path.join(image_dir, frame_filename)
            frames_list.append(full_frame_filename)

        # Merge image sequence and audio into final video
        sequence_clip = ImageSequenceClip(frames_list, fps=fps)
        audio_clip = AudioFileClip(audio_file)

        video_clip = sequence_clip.set_audio(audio_clip)
        video_clip.write_videofile(video_file, logger=custom_logger)

        if progress_dialog is not None:
            if progress_dialog.wasCanceled():
                shutil.rmtree(temp_dir)
                return

            # Reset progress dialog and set to exit on completion
            progress_dialog.setLabelText("Wrapping up...")
            progress_dialog.setValue(0)
            progress_dialog.setMaximum(100)
            progress_dialog.setAutoReset(True)

        # Move video to final location
        os.makedirs(filename_path, exist_ok=True)
        shutil.move(video_file, filename)

        # Delete temporary files
        shutil.rmtree(temp_dir)

        if progress_dialog is not None:
            progress_dialog.setValue(100)


# Main window class
#   Handles variables related to the main window.
#   Any actual program functionality or additional dialogs are
#   handled using different classes
class MainWindow:
    def __init__(self, qt_args):
        self.app = QApplication(qt_args)
        self.window = MyQMainWindow()

    def run(self):
        self.window.show()
        self.app.exec()


def main(args):
    main_window = MainWindow(args)
    main_window.run()


def run():
    main(sys.argv)


if __name__ == "__main__":
    run()<|MERGE_RESOLUTION|>--- conflicted
+++ resolved
@@ -10,6 +10,7 @@
 import wave
 import pydub
 from moviepy.editor import ImageSequenceClip, AudioFileClip
+import numpy as np
 import time
 import tempfile
 import webbrowser
@@ -19,14 +20,14 @@
 from PyQt5.QtMultimedia import QMediaPlayer, QMediaContent
 from PyQt5.QtWidgets import (
     QApplication, QMainWindow, QWidget,
-    QGridLayout, QHBoxLayout,
+    QGridLayout, QHBoxLayout, QVBoxLayout,
     QLabel, QPushButton,
     QFileDialog, QAction,
     QDialog, QDialogButtonBox, QComboBox, QLineEdit, QCheckBox,
     QSpinBox, QDoubleSpinBox,
     QMessageBox,
     QAbstractButton,
-    QSlider,
+    QSlider, QDial,
     QStyle,
     QProgressDialog
 )
@@ -179,7 +180,7 @@
 PROJECT_URL = "https://github.com/nimaid/binary-waterfall"
 
 
-# Define some stateless helper functions used through the program
+# Define some stateless helper functions used throught the program
 def get_size_for_fit_frame(content_size, frame_size):
     content_width, content_height = content_size
     frame_width, frame_height = frame_size
@@ -489,7 +490,7 @@
         self.compute_audio()
 
     def delete_audio(self):
-        if self.audio_filename is None:
+        if self.audio_filename == None:
             # Do nothing
             return
         try:
@@ -504,7 +505,7 @@
         return audio_length_ms
 
     def compute_audio(self):
-        if self.filename is None:
+        if self.filename == None:
             # If there is no file set, reset the vars
             self.audio_length_ms = None
             return
@@ -1593,8 +1594,7 @@
         self.icon_label.setFixedSize(self.icon_size, self.icon_size)
 
         self.about_text = QLabel(
-            f"{TITLE} v{VERSION}\nby {COPYRIGHT}\nCopyright 2023\n\n{DESCRIPTION}\n\n"
-            f"Project Home Page:\n{PROJECT_URL}\n\nPatreon:\n{DONATE_URL}")
+            f"{TITLE} v{VERSION}\nby {COPYRIGHT}\nCopyright 2023\n\n{DESCRIPTION}\n\nProject Home Page:\n{PROJECT_URL}\n\nPatreon:\n{DONATE_URL}")
         self.about_text.setAlignment(Qt.AlignmentFlag.AlignCenter)
 
         self.confirm_buttons = QDialogButtonBox(QDialogButtonBox.Ok)
@@ -1690,8 +1690,7 @@
         self.setFixedHeight(self.handle_size)
 
         self.setStyleSheet(
-            "QSlider::handle {{ background: #666; height: {0}px; width: {0}px; border-radius: {1}px; }} "
-            "QSlider::handle:hover {{ background: #000; height: {0}px; width: {0}px; border-radius: {1}px; }}".format(
+            "QSlider::handle {{ background: #666; height: {0}px; width: {0}px; border-radius: {1}px; }} QSlider::handle:hover {{ background: #000; height: {0}px; width: {0}px; border-radius: {1}px; }}".format(
                 self.handle_size, math.floor(self.handle_size / 2)))
 
         self.position_changed_function = position_changed_function
@@ -1700,7 +1699,7 @@
         self.position_changed_function = position_changed_function
 
     def set_position_if_set(self, value):
-        if self.position_changed_function is None:
+        if self.position_changed_function == None:
             self.setValue(value)
         else:
             self.position_changed_function(value)
@@ -2033,7 +2032,7 @@
             self.set_volume_icon(mute=False)
 
     def update_seekbar(self):
-        if self.bw.filename is None:
+        if self.bw.filename == None:
             self.seek_bar.setEnabled(False)
             self.seek_bar.setValue(0)
         else:
@@ -2081,7 +2080,7 @@
         self.set_volume(value)
 
     def set_file_savename(self, name=None):
-        if name is None:
+        if name == None:
             self.file_savename = "Untitled"
         else:
             self.file_savename = name
@@ -2176,7 +2175,7 @@
             QTimer.singleShot(10, self.resize_window)
 
     def export_image_clicked(self):
-        if self.bw.audio_filename is None:
+        if self.bw.audio_filename == None:
             choice = QMessageBox.critical(
                 self,
                 "Error",
@@ -2200,9 +2199,7 @@
                 self,
                 "Export Image As...",
                 os.path.join(self.last_save_location, f"{self.file_savename}{self.renderer.ImageFormatCode.PNG.value}"),
-                f"PNG (*{self.renderer.ImageFormatCode.PNG.value});;"
-                f"JPEG (*{self.renderer.ImageFormatCode.JPEG.value});;"
-                f"BMP (*{self.renderer.ImageFormatCode.BITMAP.value})"
+                f"PNG (*{self.renderer.ImageFormatCode.PNG.value});;JPEG (*{self.renderer.ImageFormatCode.JPEG.value});;BMP (*{self.renderer.ImageFormatCode.BITMAP.value})"
             )
 
             if filename != "":
@@ -2231,7 +2228,7 @@
                     )
 
     def export_audio_clicked(self):
-        if self.bw.audio_filename is None:
+        if self.bw.audio_filename == None:
             choice = QMessageBox.critical(
                 self,
                 "Error",
@@ -2244,9 +2241,7 @@
             self,
             "Export Audio As...",
             os.path.join(self.last_save_location, f"{self.file_savename}{self.renderer.AudioFormatCode.MP3.value}"),
-            f"MP3 (*{self.renderer.AudioFormatCode.MP3.value});;"
-            f"WAV (*{self.renderer.AudioFormatCode.WAVE.value});;"
-            f"FLAC (*{self.renderer.AudioFormatCode.FLAC.value})"
+            f"MP3 (*{self.renderer.AudioFormatCode.MP3.value});;WAV (*{self.renderer.AudioFormatCode.WAVE.value});;FLAC (*{self.renderer.AudioFormatCode.FLAC.value})"
         )
 
         if filename != "":
@@ -2272,7 +2267,7 @@
                 )
 
     def export_sequence_clicked(self):
-        if self.bw.audio_filename is None:
+        if self.bw.audio_filename == None:
             choice = QMessageBox.critical(
                 self,
                 "Error",
@@ -2310,24 +2305,6 @@
                 progress_popup.setWindowTitle("Exporting Images...")
                 progress_popup.setFixedSize(300, 100)
 
-<<<<<<< HEAD
-                self.renderer.export_sequence(
-                    directory=file_dir,
-                    size=(settings["width"], settings["height"]),
-                    fps=settings["fps"],
-                    keep_aspect=settings["keep_aspect"],
-                    export_format=settings["format"],
-                    progress_dialog=progress_popup
-                )
-
-                if progress_popup.wasCanceled():
-                    # shutil.rmtree(file_dir) # Dangerous! May delete user data
-                    choice = QMessageBox.warning(
-                        self,
-                        "Export Aborted",
-                        f"Export image sequence aborted!",
-                        QMessageBox.Ok
-=======
                 try:
                     self.renderer.export_sequence(
                         directory=file_dir,
@@ -2336,7 +2313,6 @@
                         keep_aspect=settings["keep_aspect"],
                         format=settings["format"],
                         progress_dialog=progress_popup
->>>>>>> e38ceb24
                     )
                 except Exception as e:
                     progress_popup.cancel()
@@ -2364,7 +2340,7 @@
                         )
 
     def export_video_clicked(self):
-        if self.bw.audio_filename is None:
+        if self.bw.audio_filename == None:
             choice = QMessageBox.critical(
                 self,
                 "Error",
@@ -2377,8 +2353,7 @@
             choice = QMessageBox.warning(
                 self,
                 "Warning",
-                f"{TITLE} is currently unregistered,\na watermark will be added to the final video.\n\n"
-                f"Please see the Help menu for info on how to register.\n\nProceede anyway?",
+                f"{TITLE} is currently unregistered,\na watermark will be added to the final video.\n\nPlease see the Help menu for info on how to register.\n\nProceede anyway?",
                 QMessageBox.Cancel | QMessageBox.Ok
             )
             if choice == QMessageBox.Cancel:
@@ -2399,9 +2374,7 @@
                 self,
                 "Export Video As...",
                 os.path.join(self.last_save_location, f"{self.file_savename}{self.renderer.VideoFormatCode.MP4.value}"),
-                f"MP4 (*{self.renderer.VideoFormatCode.MP4.value});;"
-                f"MKV (*{self.renderer.VideoFormatCode.MKV.value});;"
-                f"AVI (*{self.renderer.VideoFormatCode.AVI.value})"
+                f"MP4 (*{self.renderer.VideoFormatCode.MP4.value});;MKV (*{self.renderer.VideoFormatCode.MKV.value});;AVI (*{self.renderer.VideoFormatCode.AVI.value})"
             )
 
             if filename != "":
@@ -2561,7 +2534,7 @@
         self.set_dims(max_dim=max_dim)
 
         # Update image
-        if self.bw.filename is None:
+        if self.bw.filename == None:
             self.clear_image()
         else:
             self.set_image(self.image)
@@ -2601,7 +2574,7 @@
         if ms > duration:
             ms = duration
 
-        if self.bw.filename is not None:
+        if self.bw.filename != None:
             self.audio.setPosition(ms)
 
         # If the file is at the end, pause
@@ -2609,11 +2582,11 @@
             self.pause()
 
     def set_playbutton_if_given(self, play):
-        if self.set_play_button is not None:
+        if self.set_play_button != None:
             self.set_play_button(play=play)
 
     def set_seekbar_if_given(self, ms):
-        if self.set_seekbar_function is not None:
+        if self.set_seekbar_function != None:
             self.set_seekbar_function(ms)
 
     def state_changed_handler(self, media_state):
@@ -2648,7 +2621,7 @@
         self.set_position(0)
 
     def set_audio_file(self, filename):
-        if filename is None:
+        if filename == None:
             url = QUrl(None)
         else:
             url = QUrl.fromLocalFile(self.bw.audio_filename)
@@ -2679,7 +2652,7 @@
         self.clear_image()
 
     def file_is_open(self):
-        if self.bw.filename is None:
+        if self.bw.filename == None:
             return False
         else:
             return True
@@ -2691,7 +2664,7 @@
             return False
 
     def set_image_timestamp(self, ms):
-        if self.bw.filename is None:
+        if self.bw.filename == None:
             self.clear_image()
         else:
             self.set_image(self.bw.get_frame_qimage(ms))
@@ -2754,7 +2727,7 @@
                      ):
         self.make_file_path(filename)
 
-        if self.bw.audio_filename is None:
+        if self.bw.audio_filename == None:
             # If no file is loaded, make a black image
             source = Image.new(
                 mode="RGBA",
@@ -2765,12 +2738,9 @@
             source = self.bw.get_frame_image(ms).convert("RGBA")
 
         # Resize with aspect ratio, paste onto black
-        if size is None:
+        if size == None:
             resized = source
         else:
-            if keep_aspect:
-                size = get_size_for_fit_frame(content_size=source.size, frame_size=size)["size"]
-                print(size)
             resized = fit_to_frame(
                 image=source,
                 frame_size=size,
@@ -2813,7 +2783,7 @@
                         fps,
                         size=None,
                         keep_aspect=False,
-                        export_format=None,
+                        format=None,
                         watermark=False,
                         progress_dialog=None
                         ):
@@ -2823,12 +2793,12 @@
 
         frame_number_digits = len(str(frame_count))
 
-        if export_format is None:
-            export_format = self.ImageFormatCode.PNG
+        if format is None:
+            format = self.ImageFormatCode.PNG
 
         for frame in range(frame_count):
             frame_number = str(frame).rjust(frame_number_digits, "0")
-            frame_filename = os.path.join(directory, f"{frame_number}{export_format.value}")
+            frame_filename = os.path.join(directory, f"{frame_number}{format.value}")
             frame_ms = round((frame / fps) * 1000)
 
             if progress_dialog is not None:
@@ -2877,7 +2847,7 @@
             fps=fps,
             size=size,
             keep_aspect=keep_aspect,
-            export_format=self.ImageFormatCode.PNG,
+            format=self.ImageFormatCode.PNG,
             watermark=watermark,
             progress_dialog=progress_dialog
         )
